/**
 * Copyright 2013 Netflix, Inc.
 * 
 * Licensed under the Apache License, Version 2.0 (the "License");
 * you may not use this file except in compliance with the License.
 * You may obtain a copy of the License at
 * 
 * http://www.apache.org/licenses/LICENSE-2.0
 * 
 * Unless required by applicable law or agreed to in writing, software
 * distributed under the License is distributed on an "AS IS" BASIS,
 * WITHOUT WARRANTIES OR CONDITIONS OF ANY KIND, either express or implied.
 * See the License for the specific language governing permissions and
 * limitations under the License.
 */
package rx;

import static rx.util.functions.Functions.not;

import java.util.ArrayList;
import java.util.Arrays;
import java.util.Collection;
import java.util.Collections;
import java.util.List;
import java.util.concurrent.Future;
import java.util.concurrent.TimeUnit;

import rx.concurrency.Schedulers;
import rx.observables.BlockingObservable;
import rx.observables.ConnectableObservable;
import rx.observables.GroupedObservable;
import rx.operators.OperationAll;
import rx.operators.OperationAverage;
import rx.operators.OperationBuffer;
import rx.operators.OperationCache;
import rx.operators.OperationCombineLatest;
import rx.operators.OperationConcat;
import rx.operators.OperationDefer;
import rx.operators.OperationDematerialize;
import rx.operators.OperationFilter;
import rx.operators.OperationFinally;
import rx.operators.OperationFirstOrDefault;
import rx.operators.OperationGroupBy;
import rx.operators.OperationInterval;
import rx.operators.OperationMap;
import rx.operators.OperationMaterialize;
import rx.operators.OperationMerge;
import rx.operators.OperationMergeDelayError;
import rx.operators.OperationMulticast;
import rx.operators.OperationObserveOn;
import rx.operators.OperationOnErrorResumeNextViaFunction;
import rx.operators.OperationOnErrorResumeNextViaObservable;
import rx.operators.OperationOnErrorReturn;
import rx.operators.OperationOnExceptionResumeNextViaObservable;
import rx.operators.OperationSample;
import rx.operators.OperationScan;
import rx.operators.OperationSkip;
import rx.operators.OperationSkipWhile;
import rx.operators.OperationSubscribeOn;
import rx.operators.OperationSum;
import rx.operators.OperationSwitch;
import rx.operators.OperationSynchronize;
import rx.operators.OperationTake;
import rx.operators.OperationTakeLast;
import rx.operators.OperationTakeUntil;
import rx.operators.OperationTakeWhile;
<<<<<<< HEAD
import rx.operators.OperationThrottle;
import rx.operators.OperationThrottleWithTimeout;
import rx.operators.OperationThrottleLast;
=======
import rx.operators.OperationThrottleFirst;
>>>>>>> 2e625a6e
import rx.operators.OperationTimestamp;
import rx.operators.OperationToObservableFuture;
import rx.operators.OperationToObservableIterable;
import rx.operators.OperationToObservableList;
import rx.operators.OperationToObservableSortedList;
import rx.operators.OperationWindow;
import rx.operators.OperationZip;
import rx.operators.SafeObservableSubscription;
import rx.operators.SafeObserver;
import rx.plugins.RxJavaErrorHandler;
import rx.plugins.RxJavaObservableExecutionHook;
import rx.plugins.RxJavaPlugins;
import rx.subjects.PublishSubject;
import rx.subjects.ReplaySubject;
import rx.subjects.Subject;
import rx.subscriptions.Subscriptions;
import rx.util.Closing;
import rx.util.OnErrorNotImplementedException;
import rx.util.Opening;
import rx.util.Range;
import rx.util.Timestamped;
import rx.util.functions.Action0;
import rx.util.functions.Action1;
import rx.util.functions.Func0;
import rx.util.functions.Func1;
import rx.util.functions.Func2;
import rx.util.functions.Func3;
import rx.util.functions.Func4;
import rx.util.functions.Func5;
import rx.util.functions.Func6;
import rx.util.functions.Func7;
import rx.util.functions.Func8;
import rx.util.functions.Func9;
import rx.util.functions.FuncN;
import rx.util.functions.Function;

/**
 * The Observable interface that implements the Reactive Pattern.
 * <p>
 * This interface provides overloaded methods for subscribing as well as delegate methods to the
 * various operators.
 * <p>
 * The documentation for this interface makes use of marble diagrams. The following legend explains
 * these diagrams:
 * <p>
 * <img width="640" src="https://github.com/Netflix/RxJava/wiki/images/rx-operators/legend.png">
 * <p>
 * For more information see the <a href="https://github.com/Netflix/RxJava/wiki/Observable">RxJava Wiki</a>
 * 
 * @param <T>
 */
public class Observable<T> {

    /**
     * Executed when 'subscribe' is invoked.
     */
    private final OnSubscribeFunc<T> onSubscribe;

    /**
     * Function interface for work to be performed when an {@link Observable} is subscribed to via {@link Observable#subscribe(Observer)}
     * 
     * @param <T>
     */
    public static interface OnSubscribeFunc<T> extends Function {

        public Subscription onSubscribe(Observer<? super T> t1);

    }

    /**
     * Observable with Function to execute when subscribed to.
     * <p>
     * NOTE: Use {@link #create(OnSubscribeFunc)} to create an Observable instead of this constructor unless you
     * specifically have a need for inheritance.
     * 
     * @param onSubscribe
     *            {@link OnSubscribeFunc} to be executed when {@link #subscribe(Observer)} is called.
     */
    protected Observable(OnSubscribeFunc<T> onSubscribe) {
        this.onSubscribe = onSubscribe;
    }

    private final static RxJavaObservableExecutionHook hook = RxJavaPlugins.getInstance().getObservableExecutionHook();

    /**
     * An {@link Observer} must call an Observable's {@code subscribe} method in order to
     * receive items and notifications from the Observable.
     * 
     * <p>A typical implementation of {@code subscribe} does the following:
     * <p>
     * It stores a reference to the Observer in a collection object, such as a {@code List<T>} object.
     * <p>
     * It returns a reference to the {@link Subscription} interface. This enables Observers to
     * unsubscribe, that is, to stop receiving items and notifications before the Observable stops
     * sending them, which also invokes the Observer's {@link Observer#onCompleted onCompleted} method.
     * <p>
     * An <code>Observable&lt;T&gt;</code> instance is responsible for accepting all subscriptions
     * and notifying all Observers. Unless the documentation for a particular
     * <code>Observable&lt;T&gt;</code> implementation indicates otherwise, Observers should make no
     * assumptions about the order in which multiple Observers will receive their notifications.
     * <p>
     * For more information see the
     * <a href="https://github.com/Netflix/RxJava/wiki/Observable">RxJava Wiki</a>
     * 
     * @param observer
     *            the observer
     * @return a {@link Subscription} reference with which the {@link Observer} can stop receiving items
     *         before the Observable has finished sending them
     * @throws IllegalArgumentException
     *             if the {@link Observer} provided as the argument to {@code subscribe()} is {@code null}
     */
    public Subscription subscribe(Observer<? super T> observer) {
        // allow the hook to intercept and/or decorate
        OnSubscribeFunc<T> onSubscribeFunction = hook.onSubscribeStart(this, onSubscribe);
        // validate and proceed
        if (observer == null) {
            throw new IllegalArgumentException("observer can not be null");
        }
        if (onSubscribeFunction == null) {
            throw new IllegalStateException("onSubscribe function can not be null.");
            // the subscribe function can also be overridden but generally that's not the appropriate approach so I won't mention that in the exception
        }
        try {
            /**
             * See https://github.com/Netflix/RxJava/issues/216 for discussion on "Guideline 6.4: Protect calls to user code from within an operator"
             */
            if (isInternalImplementation(observer)) {
                Subscription s = onSubscribeFunction.onSubscribe(observer);
                if (s == null) {
                    // this generally shouldn't be the case on a 'trusted' onSubscribe but in case it happens
                    // we want to gracefully handle it the same as AtomicObservableSubscription does
                    return hook.onSubscribeReturn(this, Subscriptions.empty());
                } else {
                    return hook.onSubscribeReturn(this, s);
                }
            } else {
                SafeObservableSubscription subscription = new SafeObservableSubscription();
                subscription.wrap(onSubscribeFunction.onSubscribe(new SafeObserver<T>(subscription, observer)));
                return hook.onSubscribeReturn(this, subscription);
            }
        } catch (OnErrorNotImplementedException e) {
            // special handling when onError is not implemented ... we just rethrow
            throw e;
        } catch (Throwable e) {
            // if an unhandled error occurs executing the onSubscribe we will propagate it
            try {
                observer.onError(hook.onSubscribeError(this, e));
            } catch (OnErrorNotImplementedException e2) {
                // special handling when onError is not implemented ... we just rethrow
                throw e2;
            } catch (Throwable e2) {
                // if this happens it means the onError itself failed (perhaps an invalid function implementation)
                // so we are unable to propagate the error correctly and will just throw
                RuntimeException r = new RuntimeException("Error occurred attempting to subscribe [" + e.getMessage() + "] and then again while trying to pass to onError.", e2);
                hook.onSubscribeError(this, r);
                throw r;
            }
            return Subscriptions.empty();
        }
    }

    /**
     * An {@link Observer} must call an Observable's {@code subscribe} method in order to
     * receive items and notifications from the Observable.
     * 
     * <p>A typical implementation of {@code subscribe} does the following:
     * <p>
     * It stores a reference to the Observer in a collection object, such as a {@code List<T>} object.
     * <p>
     * It returns a reference to the {@link Subscription} interface. This enables Observers to
     * unsubscribe, that is, to stop receiving items and notifications before the Observable stops
     * sending them, which also invokes the Observer's {@link Observer#onCompleted onCompleted} method.
     * <p>
     * An {@code Observable<T>} instance is responsible for accepting all subscriptions
     * and notifying all Observers. Unless the documentation for a particular {@code Observable<T>} implementation indicates otherwise, Observers should make no
     * assumptions about the order in which multiple Observers will receive their notifications.
     * <p>
     * For more information see the
     * <a href="https://github.com/Netflix/RxJava/wiki/Observable">RxJava Wiki</a>
     * 
     * @param observer
     *            the observer
     * @param scheduler
     *            the {@link Scheduler} on which Observers subscribe to the Observable
     * @return a {@link Subscription} reference with which Observers can stop receiving items and
     *         notifications before the Observable has finished sending them
     * @throws IllegalArgumentException
     *             if an argument to {@code subscribe()} is {@code null}
     */
    public Subscription subscribe(Observer<? super T> observer, Scheduler scheduler) {
        return subscribeOn(scheduler).subscribe(observer);
    }

    /**
     * Used for protecting against errors being thrown from Observer implementations and ensuring onNext/onError/onCompleted contract compliance.
     * <p>
     * See https://github.com/Netflix/RxJava/issues/216 for discussion on "Guideline 6.4: Protect calls to user code from within an operator"
     */
    private Subscription protectivelyWrapAndSubscribe(Observer<? super T> o) {
        SafeObservableSubscription subscription = new SafeObservableSubscription();
        return subscription.wrap(subscribe(new SafeObserver<T>(subscription, o)));
    }

    public Subscription subscribe(final Action1<? super T> onNext) {
        if (onNext == null) {
            throw new IllegalArgumentException("onNext can not be null");
        }

        /**
         * Wrapping since raw functions provided by the user are being invoked.
         * 
         * See https://github.com/Netflix/RxJava/issues/216 for discussion on "Guideline 6.4: Protect calls to user code from within an operator"
         */
        return protectivelyWrapAndSubscribe(new Observer<T>() {

            @Override
            public void onCompleted() {
                // do nothing
            }

            @Override
            public void onError(Throwable e) {
                handleError(e);
                throw new OnErrorNotImplementedException(e);
            }

            @Override
            public void onNext(T args) {
                onNext.call(args);
            }

        });
    }

    public Subscription subscribe(final Action1<? super T> onNext, Scheduler scheduler) {
        return subscribeOn(scheduler).subscribe(onNext);
    }

    public Subscription subscribe(final Action1<? super T> onNext, final Action1<Throwable> onError) {
        if (onNext == null) {
            throw new IllegalArgumentException("onNext can not be null");
        }
        if (onError == null) {
            throw new IllegalArgumentException("onError can not be null");
        }

        /**
         * Wrapping since raw functions provided by the user are being invoked.
         * 
         * See https://github.com/Netflix/RxJava/issues/216 for discussion on "Guideline 6.4: Protect calls to user code from within an operator"
         */
        return protectivelyWrapAndSubscribe(new Observer<T>() {

            @Override
            public void onCompleted() {
                // do nothing
            }

            @Override
            public void onError(Throwable e) {
                handleError(e);
                onError.call(e);
            }

            @Override
            public void onNext(T args) {
                onNext.call(args);
            }

        });
    }

    public Subscription subscribe(final Action1<? super T> onNext, final Action1<Throwable> onError, Scheduler scheduler) {
        return subscribeOn(scheduler).subscribe(onNext, onError);
    }

    public Subscription subscribe(final Action1<? super T> onNext, final Action1<Throwable> onError, final Action0 onComplete) {
        if (onNext == null) {
            throw new IllegalArgumentException("onNext can not be null");
        }
        if (onError == null) {
            throw new IllegalArgumentException("onError can not be null");
        }
        if (onComplete == null) {
            throw new IllegalArgumentException("onComplete can not be null");
        }

        /**
         * Wrapping since raw functions provided by the user are being invoked.
         * 
         * See https://github.com/Netflix/RxJava/issues/216 for discussion on "Guideline 6.4: Protect calls to user code from within an operator"
         */
        return protectivelyWrapAndSubscribe(new Observer<T>() {

            @Override
            public void onCompleted() {
                onComplete.call();
            }

            @Override
            public void onError(Throwable e) {
                handleError(e);
                onError.call(e);
            }

            @Override
            public void onNext(T args) {
                onNext.call(args);
            }

        });
    }

    public Subscription subscribe(final Action1<? super T> onNext, final Action1<Throwable> onError, final Action0 onComplete, Scheduler scheduler) {
        return subscribeOn(scheduler).subscribe(onNext, onError, onComplete);
    }

    /**
     * Returns a {@link ConnectableObservable} that upon connection causes the source Observable to
     * push results into the specified subject.
     * 
     * @param subject
     *            the {@link Subject} for the {@link ConnectableObservable} to push source items
     *            into
     * @param <R>
     *            result type
     * @return a {@link ConnectableObservable} that upon connection causes the source Observable to
     *         push results into the specified {@link Subject}
     */
    public <R> ConnectableObservable<R> multicast(Subject<T, R> subject) {
        return OperationMulticast.multicast(this, subject);
    }

    /**
     * Allow the {@link RxJavaErrorHandler} to receive the exception from onError.
     * 
     * @param e
     */
    private void handleError(Throwable e) {
        // onError should be rare so we'll only fetch when needed
        RxJavaPlugins.getInstance().getErrorHandler().handleError(e);
    }

    /**
     * An Observable that never sends any information to an {@link Observer}.
     * 
     * This Observable is useful primarily for testing purposes.
     * 
     * @param <T>
     *            the type of item emitted by the Observable
     */
    private static class NeverObservable<T> extends Observable<T> {
        public NeverObservable() {
            super(new OnSubscribeFunc<T>() {

                @Override
                public Subscription onSubscribe(Observer<? super T> t1) {
                    return Subscriptions.empty();
                }

            });
        }
    }

    /**
     * an Observable that invokes {@link Observer#onError onError} when the {@link Observer} subscribes to it.
     * 
     * @param <T>
     *            the type of item emitted by the Observable
     */
    private static class ThrowObservable<T> extends Observable<T> {

        public ThrowObservable(final Throwable exception) {
            super(new OnSubscribeFunc<T>() {

                /**
                 * Accepts an {@link Observer} and calls its {@link Observer#onError onError} method.
                 * 
                 * @param observer
                 *            an {@link Observer} of this Observable
                 * @return a reference to the subscription
                 */
                @Override
                public Subscription onSubscribe(Observer<? super T> observer) {
                    observer.onError(exception);
                    return Subscriptions.empty();
                }

            });
        }

    }

    /**
     * Creates an Observable that will execute the given function when an {@link Observer} subscribes to it.
     * <p>
     * <img width="640" src="https://github.com/Netflix/RxJava/wiki/images/rx-operators/create.png">
     * <p>
     * Write the function you pass to <code>create</code> so that it behaves as an Observable: It
     * should invoke the Observer's {@link Observer#onNext onNext}, {@link Observer#onError onError}, and {@link Observer#onCompleted onCompleted} methods
     * appropriately.
     * <p>
     * A well-formed Observable must invoke either the Observer's <code>onCompleted</code> method
     * exactly once or its <code>onError</code> method exactly once.
     * <p>
     * See <a href="http://go.microsoft.com/fwlink/?LinkID=205219">Rx Design Guidelines (PDF)</a>
     * for detailed information.
     * 
     * @param <T>
     *            the type of the items that this Observable emits
     * @param func
     *            a function that accepts an {@code Observer<T>}, invokes its {@code onNext}, {@code onError}, and {@code onCompleted} methods
     *            as appropriate, and returns a {@link Subscription} to allow the Observer to
     *            canceling the subscription
     * @return an Observable that, when an {@link Observer} subscribes to it, will execute the given
     *         function
     */
    public static <T> Observable<T> create(OnSubscribeFunc<T> func) {
        return new Observable<T>(func);
    }

    /**
     * Returns an Observable that emits no data to the {@link Observer} and immediately invokes
     * its {@link Observer#onCompleted onCompleted} method.
     * <p>
     * <img width="640" src="https://raw.github.com/wiki/Netflix/RxJava/images/rx-operators/empty.png">
     * 
     * @param <T>
     *            the type of the items (ostensibly) emitted by the Observable
     * @return an Observable that returns no data to the {@link Observer} and immediately invokes
     *         the {@link Observer}'s {@link Observer#onCompleted() onCompleted} method
     */
    public static <T> Observable<T> empty() {
        return from(new ArrayList<T>());
    }

    /**
     * Returns an Observable that invokes an {@link Observer}'s {@link Observer#onError onError} method when the Observer subscribes to it
     * <p>
     * <img width="640" src="https://raw.github.com/wiki/Netflix/RxJava/images/rx-operators/error.png">
     * 
     * @param exception
     *            the particular error to report
     * @param <T>
     *            the type of the items (ostensibly) emitted by the Observable
     * @return an Observable that invokes the {@link Observer}'s {@link Observer#onError onError} method when the Observer subscribes to it
     */
    public static <T> Observable<T> error(Throwable exception) {
        return new ThrowObservable<T>(exception);
    }

    /**
     * Converts an {@link Iterable} sequence into an Observable.
     * <p>
     * <img width="640" src="https://github.com/Netflix/RxJava/wiki/images/rx-operators/from.png">
     * 
     * <p>Implementation note: the entire iterable sequence will be immediately emitted each time an {@link Observer} subscribes. Since this occurs before the {@link Subscription} is returned,
     * it in not possible to unsubscribe from the sequence before it completes.
     * 
     * @param iterable
     *            the source {@link Iterable} sequence
     * @param <T>
     *            the type of items in the {@link Iterable} sequence and the type of items to be
     *            emitted by the resulting Observable
     * @return an Observable that emits each item in the source {@link Iterable} sequence
     */
    public static <T> Observable<T> from(Iterable<? extends T> iterable) {
        return create(OperationToObservableIterable.toObservableIterable(iterable));
    }
    
    /**
     * Converts an Array into an Observable.
     * <p>
     * <img width="640" src="https://github.com/Netflix/RxJava/wiki/images/rx-operators/from.png">
     * 
     * <p>Implementation note: the entire iterable sequence will be immediately emitted each time an {@link Observer} subscribes. Since this occurs before the {@link Subscription} is returned,
     * it in not possible to unsubscribe from the sequence before it completes.
     * 
     * @param array
     *            the source sequence
     * @param <T>
     *            the type of items in the {@link Iterable} sequence and the type of items to be
     *            emitted by the resulting Observable
     * @return an Observable that emits each item in the source {@link Iterable} sequence
     */
    public static <T> Observable<T> from(T[] items) {
        return create(OperationToObservableIterable.toObservableIterable(Arrays.asList(items)));
    }

    /**
     * Converts a series of items into an Observable.
     * <p>
     * <img width="640" src="https://github.com/Netflix/RxJava/wiki/images/rx-operators/from.png">
     * 
     * <p>Implementation note: the entire array will be immediately emitted each time an {@link Observer} subscribes. Since this occurs before the {@link Subscription} is returned,
     * it in not possible to unsubscribe from the sequence before it completes.
     * 
     * @param t1
     *            item
     * @param <T>
     *            the type of items in the Array, and the type of items to be emitted by the
     *            resulting Observable
     * @return an Observable that emits each item in the source Array
     */
    @SuppressWarnings("unchecked")
    // suppress unchecked because we are using varargs inside the method
    public static <T> Observable<T> from(T t1) {
        return from(Arrays.asList(t1));
    }

    /**
     * Converts a series of items into an Observable.
     * <p>
     * <img width="640" src="https://github.com/Netflix/RxJava/wiki/images/rx-operators/from.png">
     * 
     * <p>Implementation note: the entire array will be immediately emitted each time an {@link Observer} subscribes. Since this occurs before the {@link Subscription} is returned,
     * it in not possible to unsubscribe from the sequence before it completes.
     * 
     * @param t1
     *            item
     * @param t2
     *            item
     * @param <T>
     *            the type of items in the Array, and the type of items to be emitted by the
     *            resulting Observable
     * @return an Observable that emits each item in the source Array
     */
    @SuppressWarnings("unchecked")
    // suppress unchecked because we are using varargs inside the method
    public static <T> Observable<T> from(T t1, T t2) {
        return from(Arrays.asList(t1, t2));
    }

    /**
     * Converts a series of items into an Observable.
     * <p>
     * <img width="640" src="https://github.com/Netflix/RxJava/wiki/images/rx-operators/from.png">
     * 
     * <p>Implementation note: the entire array will be immediately emitted each time an {@link Observer} subscribes. Since this occurs before the {@link Subscription} is returned,
     * it in not possible to unsubscribe from the sequence before it completes.
     * 
     * @param t1
     *            item
     * @param t2
     *            item
     * @param t3
     *            item
     * @param <T>
     *            the type of items in the Array, and the type of items to be emitted by the
     *            resulting Observable
     * @return an Observable that emits each item in the source Array
     */
    @SuppressWarnings("unchecked")
    // suppress unchecked because we are using varargs inside the method
    public static <T> Observable<T> from(T t1, T t2, T t3) {
        return from(Arrays.asList(t1, t2, t3));
    }

    /**
     * Converts a series of items into an Observable.
     * <p>
     * <img width="640" src="https://github.com/Netflix/RxJava/wiki/images/rx-operators/from.png">
     * 
     * <p>Implementation note: the entire array will be immediately emitted each time an {@link Observer} subscribes. Since this occurs before the {@link Subscription} is returned,
     * it in not possible to unsubscribe from the sequence before it completes.
     * 
     * @param t1
     *            item
     * @param t2
     *            item
     * @param t3
     *            item
     * @param t4
     *            item
     * @param <T>
     *            the type of items in the Array, and the type of items to be emitted by the
     *            resulting Observable
     * @return an Observable that emits each item in the source Array
     */
    @SuppressWarnings("unchecked")
    // suppress unchecked because we are using varargs inside the method
    public static <T> Observable<T> from(T t1, T t2, T t3, T t4) {
        return from(Arrays.asList(t1, t2, t3, t4));
    }

    /**
     * Converts a series of items into an Observable.
     * <p>
     * <img width="640" src="https://github.com/Netflix/RxJava/wiki/images/rx-operators/from.png">
     * 
     * <p>Implementation note: the entire array will be immediately emitted each time an {@link Observer} subscribes. Since this occurs before the {@link Subscription} is returned,
     * it in not possible to unsubscribe from the sequence before it completes.
     * 
     * @param t1
     *            item
     * @param t2
     *            item
     * @param t3
     *            item
     * @param t4
     *            item
     * @param t5
     *            item
     * @param <T>
     *            the type of items in the Array, and the type of items to be emitted by the
     *            resulting Observable
     * @return an Observable that emits each item in the source Array
     */
    @SuppressWarnings("unchecked")
    // suppress unchecked because we are using varargs inside the method
    public static <T> Observable<T> from(T t1, T t2, T t3, T t4, T t5) {
        return from(Arrays.asList(t1, t2, t3, t4, t5));
    }

    /**
     * Converts a series of items into an Observable.
     * <p>
     * <img width="640" src="https://github.com/Netflix/RxJava/wiki/images/rx-operators/from.png">
     * 
     * <p>Implementation note: the entire array will be immediately emitted each time an {@link Observer} subscribes. Since this occurs before the {@link Subscription} is returned,
     * it in not possible to unsubscribe from the sequence before it completes.
     * 
     * @param t1
     *            item
     * @param t2
     *            item
     * @param t3
     *            item
     * @param t4
     *            item
     * @param t5
     *            item
     * @param t6
     *            item
     * @param <T>
     *            the type of items in the Array, and the type of items to be emitted by the
     *            resulting Observable
     * @return an Observable that emits each item in the source Array
     */
    @SuppressWarnings("unchecked")
    // suppress unchecked because we are using varargs inside the method
    public static <T> Observable<T> from(T t1, T t2, T t3, T t4, T t5, T t6) {
        return from(Arrays.asList(t1, t2, t3, t4, t5, t6));
    }

    /**
     * Converts a series of items into an Observable.
     * <p>
     * <img width="640" src="https://github.com/Netflix/RxJava/wiki/images/rx-operators/from.png">
     * 
     * <p>Implementation note: the entire array will be immediately emitted each time an {@link Observer} subscribes. Since this occurs before the {@link Subscription} is returned,
     * it in not possible to unsubscribe from the sequence before it completes.
     * 
     * @param t1
     *            item
     * @param t2
     *            item
     * @param t3
     *            item
     * @param t4
     *            item
     * @param t5
     *            item
     * @param t6
     *            item
     * @param t7
     *            item
     * @param <T>
     *            the type of items in the Array, and the type of items to be emitted by the
     *            resulting Observable
     * @return an Observable that emits each item in the source Array
     */
    @SuppressWarnings("unchecked")
    // suppress unchecked because we are using varargs inside the method
    public static <T> Observable<T> from(T t1, T t2, T t3, T t4, T t5, T t6, T t7) {
        return from(Arrays.asList(t1, t2, t3, t4, t5, t6, t7));
    }

    /**
     * Converts a series of items into an Observable.
     * <p>
     * <img width="640" src="https://github.com/Netflix/RxJava/wiki/images/rx-operators/from.png">
     * 
     * <p>Implementation note: the entire array will be immediately emitted each time an {@link Observer} subscribes. Since this occurs before the {@link Subscription} is returned,
     * it in not possible to unsubscribe from the sequence before it completes.
     * 
     * @param t1
     *            item
     * @param t2
     *            item
     * @param t3
     *            item
     * @param t4
     *            item
     * @param t5
     *            item
     * @param t6
     *            item
     * @param t7
     *            item
     * @param t8
     *            item
     * @param <T>
     *            the type of items in the Array, and the type of items to be emitted by the
     *            resulting Observable
     * @return an Observable that emits each item in the source Array
     */
    @SuppressWarnings("unchecked")
    // suppress unchecked because we are using varargs inside the method
    public static <T> Observable<T> from(T t1, T t2, T t3, T t4, T t5, T t6, T t7, T t8) {
        return from(Arrays.asList(t1, t2, t3, t4, t5, t6, t7, t8));
    }

    /**
     * Converts a series of items into an Observable.
     * <p>
     * <img width="640" src="https://github.com/Netflix/RxJava/wiki/images/rx-operators/from.png">
     * 
     * <p>Implementation note: the entire array will be immediately emitted each time an {@link Observer} subscribes. Since this occurs before the {@link Subscription} is returned,
     * it in not possible to unsubscribe from the sequence before it completes.
     * 
     * @param t1
     *            item
     * @param t2
     *            item
     * @param t3
     *            item
     * @param t4
     *            item
     * @param t5
     *            item
     * @param t6
     *            item
     * @param t7
     *            item
     * @param t8
     *            item
     * @param t9
     *            item
     * @param <T>
     *            the type of items in the Array, and the type of items to be emitted by the
     *            resulting Observable
     * @return an Observable that emits each item in the source Array
     */
    @SuppressWarnings("unchecked")
    // suppress unchecked because we are using varargs inside the method
    public static <T> Observable<T> from(T t1, T t2, T t3, T t4, T t5, T t6, T t7, T t8, T t9) {
        return from(Arrays.asList(t1, t2, t3, t4, t5, t6, t7, t8, t9));
    }
    
    /**
     * Converts a series of items into an Observable.
     * <p>
     * <img width="640" src="https://github.com/Netflix/RxJava/wiki/images/rx-operators/from.png">
     * 
     * <p>Implementation note: the entire array will be immediately emitted each time an {@link Observer} subscribes. Since this occurs before the {@link Subscription} is returned,
     * it in not possible to unsubscribe from the sequence before it completes.
     * 
     * @param t1
     *            item
     * @param t2
     *            item
     * @param t3
     *            item
     * @param t4
     *            item
     * @param t5
     *            item
     * @param t6
     *            item
     * @param t7
     *            item
     * @param t8
     *            item
     * @param t10
     *            item
     * @param <T>
     *            the type of items in the Array, and the type of items to be emitted by the
     *            resulting Observable
     * @return an Observable that emits each item in the source Array
     */
    @SuppressWarnings("unchecked")
    // suppress unchecked because we are using varargs inside the method
    public static <T> Observable<T> from(T t1, T t2, T t3, T t4, T t5, T t6, T t7, T t8, T t9, T t10) {
        return from(Arrays.asList(t1, t2, t3, t4, t5, t6, t7, t8, t9, t10));
    }

    /**
     * Generates an Observable that emits a sequence of integers within a specified range.
     * <p>
     * <img width="640" src="https://github.com/Netflix/RxJava/wiki/images/rx-operators/range.png">
     * 
     * <p>Implementation note: the entire range will be immediately emitted each time an {@link Observer} subscribes. Since this occurs before the {@link Subscription} is returned,
     * it in not possible to unsubscribe from the sequence before it completes.
     * 
     * @param start
     *            the value of the first integer in the sequence
     * @param count
     *            the number of sequential integers to generate
     * 
     * @return an Observable that emits a range of sequential integers
     * 
     * @see <a href="http://msdn.microsoft.com/en-us/library/hh229460(v=vs.103).aspx">Observable.Range Method (Int32, Int32)</a>
     */
    public static Observable<Integer> range(int start, int count) {
        return from(Range.createWithCount(start, count));
    }

    /**
     * Returns an Observable that calls an Observable factory to create its Observable for each
     * new Observer that subscribes. That is, for each subscriber, the actuall Observable is determined
     * by the factory function.
     * 
     * <p>
     * <img width="640" src="https://github.com/Netflix/RxJava/wiki/images/rx-operators/defer.png">
     * <p>
     * The defer operator allows you to defer or delay emitting items from an Observable until such
     * time as an Observer subscribes to the Observable. This allows an {@link Observer} to easily
     * obtain updates or a refreshed version of the sequence.
     * 
     * @param observableFactory
     *            the Observable factory function to invoke for each {@link Observer} that
     *            subscribes to the resulting Observable
     * @param <T>
     *            the type of the items emitted by the Observable
     * @return an Observable whose {@link Observer}s trigger an invocation of the given Observable
     *         factory function
     */
    public static <T> Observable<T> defer(Func0<? extends Observable<? extends T>> observableFactory) {
        return create(OperationDefer.defer(observableFactory));
    }

    /**
     * Returns an Observable that emits a single item and then completes.
     * <p>
     * <img width="640" src="https://raw.github.com/wiki/Netflix/RxJava/images/rx-operators/just.png">
     * <p>
     * To convert any object into an Observable that emits that object, pass that object into the
     * <code>just</code> method.
     * <p>
     * This is similar to the {@link #from(java.lang.Object[])} method, except that
     * <code>from()</code> will convert an {@link Iterable} object into an Observable that emits
     * each of the items in the Iterable, one at a time, while the <code>just()</code> method
     * converts an Iterable into an Observable that emits the entire Iterable as a single item.
     * 
     * @param value
     *            the item to pass to the {@link Observer}'s {@link Observer#onNext onNext} method
     * @param <T>
     *            the type of that item
     * @return an Observable that emits a single item and then completes
     */
    public static <T> Observable<T> just(T value) {
        List<T> list = new ArrayList<T>();
        list.add(value);

        return from(list);
    }

    /**
     * Flattens a sequence of Observables emitted by an Observable into one Observable, without any
     * transformation.
     * <p>
     * <img width="640" src="https://raw.github.com/wiki/Netflix/RxJava/images/rx-operators/merge.png">
     * <p>
     * You can combine the items emitted by multiple Observables so that they act like a single
     * Observable, by using the {@code merge} method.
     * 
     * @param source
     *            an Observable that emits Observables
     * @return an Observable that emits items that are the result of flattening the items emitted
     *         by the Observables emitted by the {@code source} Observable
     * @see <a href="http://msdn.microsoft.com/en-us/library/hh229099(v=vs.103).aspx">MSDN: Observable.Merge Method</a>
     */
    public static <T> Observable<T> merge(Observable<? extends Observable<? extends T>> source) {
        return create(OperationMerge.merge(source));
    }
    
    /**
     * Flattens a series of Observables into one Observable, without any transformation.
     * <p>
     * <img width="640" src="https://raw.github.com/wiki/Netflix/RxJava/images/rx-operators/merge.png">
     * <p>
     * You can combine items emitted by multiple Observables so that they act like a single
     * Observable, by using the {@code merge} method.
     * 
     * @param t1
     *            an Observable to be merged
     * @param t2
     *            an Observable to be merged
     * @return an Observable that emits items that are the result of flattening the items emitted
     *         by the {@code source} Observables
     * @see <a href="http://msdn.microsoft.com/en-us/library/hh229099(v=vs.103).aspx">MSDN: Observable.Merge Method</a>
     */
    @SuppressWarnings("unchecked")
    // suppress because the types are checked by the method signature before using a vararg
    public static <T> Observable<T> merge(Observable<? extends T> t1, Observable<? extends T> t2) {
        return create(OperationMerge.merge(t1, t2));
    }

    /**
     * Flattens a series of Observables into one Observable, without any transformation.
     * <p>
     * <img width="640" src="https://raw.github.com/wiki/Netflix/RxJava/images/rx-operators/merge.png">
     * <p>
     * You can combine items emitted by multiple Observables so that they act like a single
     * Observable, by using the {@code merge} method.
     * 
     * @param t1
     *            an Observable to be merged
     * @param t2
     *            an Observable to be merged
     * @param t3
     *            an Observable to be merged
     * @return an Observable that emits items that are the result of flattening the items emitted
     *         by the {@code source} Observables
     * @see <a href="http://msdn.microsoft.com/en-us/library/hh229099(v=vs.103).aspx">MSDN: Observable.Merge Method</a>
     */
    @SuppressWarnings("unchecked")
    // suppress because the types are checked by the method signature before using a vararg
    public static <T> Observable<T> merge(Observable<? extends T> t1, Observable<? extends T> t2, Observable<? extends T> t3) {
        return create(OperationMerge.merge(t1, t2, t3));
    }
    
    /**
     * Flattens a series of Observables into one Observable, without any transformation.
     * <p>
     * <img width="640" src="https://raw.github.com/wiki/Netflix/RxJava/images/rx-operators/merge.png">
     * <p>
     * You can combine items emitted by multiple Observables so that they act like a single
     * Observable, by using the {@code merge} method.
     * 
     * @param t1
     *            an Observable to be merged
     * @param t2
     *            an Observable to be merged
     * @param t3
     *            an Observable to be merged
     * @param t4
     *            an Observable to be merged
     * @return an Observable that emits items that are the result of flattening the items emitted
     *         by the {@code source} Observables
     * @see <a href="http://msdn.microsoft.com/en-us/library/hh229099(v=vs.103).aspx">MSDN: Observable.Merge Method</a>
     */
    @SuppressWarnings("unchecked")
    // suppress because the types are checked by the method signature before using a vararg
    public static <T> Observable<T> merge(Observable<? extends T> t1, Observable<? extends T> t2, Observable<? extends T> t3, Observable<? extends T> t4) {
        return create(OperationMerge.merge(t1, t2, t3, t4));
    }
    
    /**
     * Flattens a series of Observables into one Observable, without any transformation.
     * <p>
     * <img width="640" src="https://raw.github.com/wiki/Netflix/RxJava/images/rx-operators/merge.png">
     * <p>
     * You can combine items emitted by multiple Observables so that they act like a single
     * Observable, by using the {@code merge} method.
     * 
     * @param t1
     *            an Observable to be merged
     * @param t2
     *            an Observable to be merged
     * @param t3
     *            an Observable to be merged
     * @param t4
     *            an Observable to be merged
     * @param t5
     *            an Observable to be merged
     * @return an Observable that emits items that are the result of flattening the items emitted
     *         by the {@code source} Observables
     * @see <a href="http://msdn.microsoft.com/en-us/library/hh229099(v=vs.103).aspx">MSDN: Observable.Merge Method</a>
     */
    @SuppressWarnings("unchecked")
    // suppress because the types are checked by the method signature before using a vararg
    public static <T> Observable<T> merge(Observable<? extends T> t1, Observable<? extends T> t2, Observable<? extends T> t3, Observable<? extends T> t4, Observable<? extends T> t5) {
        return create(OperationMerge.merge(t1, t2, t3, t4, t5));
    }
    
    /**
     * Flattens a series of Observables into one Observable, without any transformation.
     * <p>
     * <img width="640" src="https://raw.github.com/wiki/Netflix/RxJava/images/rx-operators/merge.png">
     * <p>
     * You can combine items emitted by multiple Observables so that they act like a single
     * Observable, by using the {@code merge} method.
     * 
     * @param t1
     *            an Observable to be merged
     * @param t2
     *            an Observable to be merged
     * @param t3
     *            an Observable to be merged
     * @param t4
     *            an Observable to be merged
     * @param t5
     *            an Observable to be merged
     * @param t6
     *            an Observable to be merged
     * @return an Observable that emits items that are the result of flattening the items emitted
     *         by the {@code source} Observables
     * @see <a href="http://msdn.microsoft.com/en-us/library/hh229099(v=vs.103).aspx">MSDN: Observable.Merge Method</a>
     */
    @SuppressWarnings("unchecked")
    // suppress because the types are checked by the method signature before using a vararg
    public static <T> Observable<T> merge(Observable<? extends T> t1, Observable<? extends T> t2, Observable<? extends T> t3, Observable<? extends T> t4, Observable<? extends T> t5, Observable<? extends T> t6) {
        return create(OperationMerge.merge(t1, t2, t3, t4, t5, t6));
    }
    
    /**
     * Flattens a series of Observables into one Observable, without any transformation.
     * <p>
     * <img width="640" src="https://raw.github.com/wiki/Netflix/RxJava/images/rx-operators/merge.png">
     * <p>
     * You can combine items emitted by multiple Observables so that they act like a single
     * Observable, by using the {@code merge} method.
     * 
     * @param t1
     *            an Observable to be merged
     * @param t2
     *            an Observable to be merged
     * @param t3
     *            an Observable to be merged
     * @param t4
     *            an Observable to be merged
     * @param t5
     *            an Observable to be merged
     * @param t6
     *            an Observable to be merged
     * @param t7
     *            an Observable to be merged
     * @return an Observable that emits items that are the result of flattening the items emitted
     *         by the {@code source} Observables
     * @see <a href="http://msdn.microsoft.com/en-us/library/hh229099(v=vs.103).aspx">MSDN: Observable.Merge Method</a>
     */
    @SuppressWarnings("unchecked")
    // suppress because the types are checked by the method signature before using a vararg
    public static <T> Observable<T> merge(Observable<? extends T> t1, Observable<? extends T> t2, Observable<? extends T> t3, Observable<? extends T> t4, Observable<? extends T> t5, Observable<? extends T> t6, Observable<? extends T> t7) {
        return create(OperationMerge.merge(t1, t2, t3, t4, t5, t6, t7));
    }
    
    /**
     * Flattens a series of Observables into one Observable, without any transformation.
     * <p>
     * <img width="640" src="https://raw.github.com/wiki/Netflix/RxJava/images/rx-operators/merge.png">
     * <p>
     * You can combine items emitted by multiple Observables so that they act like a single
     * Observable, by using the {@code merge} method.
     * 
     * @param t1
     *            an Observable to be merged
     * @param t2
     *            an Observable to be merged
     * @param t3
     *            an Observable to be merged
     * @param t4
     *            an Observable to be merged
     * @param t5
     *            an Observable to be merged
     * @param t6
     *            an Observable to be merged
     * @param t7
     *            an Observable to be merged
     * @param t8
     *            an Observable to be merged
     * @return an Observable that emits items that are the result of flattening the items emitted
     *         by the {@code source} Observables
     * @see <a href="http://msdn.microsoft.com/en-us/library/hh229099(v=vs.103).aspx">MSDN: Observable.Merge Method</a>
     */
    @SuppressWarnings("unchecked")
    // suppress because the types are checked by the method signature before using a vararg
    public static <T> Observable<T> merge(Observable<? extends T> t1, Observable<? extends T> t2, Observable<? extends T> t3, Observable<? extends T> t4, Observable<? extends T> t5, Observable<? extends T> t6, Observable<? extends T> t7, Observable<? extends T> t8) {
        return create(OperationMerge.merge(t1, t2, t3, t4, t5, t6, t7, t8));
    }
    
    /**
     * Flattens a series of Observables into one Observable, without any transformation.
     * <p>
     * <img width="640" src="https://raw.github.com/wiki/Netflix/RxJava/images/rx-operators/merge.png">
     * <p>
     * You can combine items emitted by multiple Observables so that they act like a single
     * Observable, by using the {@code merge} method.
     * 
     * @param t1
     *            an Observable to be merged
     * @param t2
     *            an Observable to be merged
     * @param t3
     *            an Observable to be merged
     * @param t4
     *            an Observable to be merged
     * @param t5
     *            an Observable to be merged
     * @param t6
     *            an Observable to be merged
     * @param t7
     *            an Observable to be merged
     * @param t8
     *            an Observable to be merged
     * @param t9
     *            an Observable to be merged
     * @return an Observable that emits items that are the result of flattening the items emitted
     *         by the {@code source} Observables
     * @see <a href="http://msdn.microsoft.com/en-us/library/hh229099(v=vs.103).aspx">MSDN: Observable.Merge Method</a>
     */
    @SuppressWarnings("unchecked")
    // suppress because the types are checked by the method signature before using a vararg
    public static <T> Observable<T> merge(Observable<? extends T> t1, Observable<? extends T> t2, Observable<? extends T> t3, Observable<? extends T> t4, Observable<? extends T> t5, Observable<? extends T> t6, Observable<? extends T> t7, Observable<? extends T> t8, Observable<? extends T> t9) {
        return create(OperationMerge.merge(t1, t2, t3, t4, t5, t6, t7, t8, t9));
    }

    /**
     * Returns an Observable that emits the items emitted by two or more Observables, one after the
     * other.
     * <p>
     * <img width="640" src="https://raw.github.com/wiki/Netflix/RxJava/images/rx-operators/concat.png">
     * 
     * @param observables
     *            an Observable of Observables
     * @return an Observable that emits items that are the result of combining the items emitted by
     *         the {@code source} Observables, one after the other
     * @see <a href="http://msdn.microsoft.com/en-us/library/system.reactive.linq.observable.concat(v=vs.103).aspx">MSDN: Observable.Concat Method</a>
     */
    public static <T> Observable<T> concat(Observable<? extends Observable<? extends T>> observables) {
        return create(OperationConcat.concat(observables));
    }
    
    /**
     * Returns an Observable that emits the items emitted by two or more Observables, one after the
     * other.
     * <p>
     * <img width="640" src="https://raw.github.com/wiki/Netflix/RxJava/images/rx-operators/concat.png">
     * 
     * @param t1
     *            an Observable to be concatenated
     * @param t2
     *            an Observable to be concatenated
     *            an Observable to be concatenated
     * @return an Observable that emits items that are the result of combining the items emitted by
     *         the {@code source} Observables, one after the other
     * @see <a href="http://msdn.microsoft.com/en-us/library/system.reactive.linq.observable.concat(v=vs.103).aspx">MSDN: Observable.Concat Method</a>
     */
    @SuppressWarnings("unchecked")
    // suppress because the types are checked by the method signature before using a vararg
    public static <T> Observable<T> concat(Observable<? extends T> t1, Observable<? extends T> t2) {
        return create(OperationConcat.concat(t1, t2));
    }

    /**
     * Returns an Observable that emits the items emitted by two or more Observables, one after the
     * other.
     * <p>
     * <img width="640" src="https://raw.github.com/wiki/Netflix/RxJava/images/rx-operators/concat.png">
     * 
     * @param t1
     *            an Observable to be concatenated
     * @param t2
     *            an Observable to be concatenated
     * @param t3
     *            an Observable to be concatenated
     *            an Observable to be concatenated
     * @return an Observable that emits items that are the result of combining the items emitted by
     *         the {@code source} Observables, one after the other
     * @see <a href="http://msdn.microsoft.com/en-us/library/system.reactive.linq.observable.concat(v=vs.103).aspx">MSDN: Observable.Concat Method</a>
     */
    @SuppressWarnings("unchecked")
    // suppress because the types are checked by the method signature before using a vararg
    public static <T> Observable<T> concat(Observable<? extends T> t1, Observable<? extends T> t2, Observable<? extends T> t3) {
        return create(OperationConcat.concat(t1, t2, t3));
    }

    /**
     * Returns an Observable that emits the items emitted by two or more Observables, one after the
     * other.
     * <p>
     * <img width="640" src="https://raw.github.com/wiki/Netflix/RxJava/images/rx-operators/concat.png">
     * 
     * @param t1
     *            an Observable to be concatenated
     * @param t2
     *            an Observable to be concatenated
     * @param t3
     *            an Observable to be concatenated
     * @param t4
     *            an Observable to be concatenated
     * @return an Observable that emits items that are the result of combining the items emitted by
     *         the {@code source} Observables, one after the other
     * @see <a href="http://msdn.microsoft.com/en-us/library/system.reactive.linq.observable.concat(v=vs.103).aspx">MSDN: Observable.Concat Method</a>
     */
    @SuppressWarnings("unchecked")
    // suppress because the types are checked by the method signature before using a vararg
    public static <T> Observable<T> concat(Observable<? extends T> t1, Observable<? extends T> t2, Observable<? extends T> t3, Observable<? extends T> t4) {
        return create(OperationConcat.concat(t1, t2, t3, t4));
    }

    /**
     * Returns an Observable that emits the items emitted by two or more Observables, one after the
     * other.
     * <p>
     * <img width="640" src="https://raw.github.com/wiki/Netflix/RxJava/images/rx-operators/concat.png">
     * 
     * @param t1
     *            an Observable to be concatenated
     * @param t2
     *            an Observable to be concatenated
     * @param t3
     *            an Observable to be concatenated
     * @param t4
     *            an Observable to be concatenated
     * @param t5
     *            an Observable to be concatenated
     * @return an Observable that emits items that are the result of combining the items emitted by
     *         the {@code source} Observables, one after the other
     * @see <a href="http://msdn.microsoft.com/en-us/library/system.reactive.linq.observable.concat(v=vs.103).aspx">MSDN: Observable.Concat Method</a>
     */
    @SuppressWarnings("unchecked")
    // suppress because the types are checked by the method signature before using a vararg
    public static <T> Observable<T> concat(Observable<? extends T> t1, Observable<? extends T> t2, Observable<? extends T> t3, Observable<? extends T> t4, Observable<? extends T> t5) {
        return create(OperationConcat.concat(t1, t2, t3, t4, t5));
    }

    /**
     * Returns an Observable that emits the items emitted by two or more Observables, one after the
     * other.
     * <p>
     * <img width="640" src="https://raw.github.com/wiki/Netflix/RxJava/images/rx-operators/concat.png">
     * 
     * @param t1
     *            an Observable to be concatenated
     * @param t2
     *            an Observable to be concatenated
     * @param t3
     *            an Observable to be concatenated
     * @param t4
     *            an Observable to be concatenated
     * @param t5
     *            an Observable to be concatenated
     * @param t6
     *            an Observable to be concatenated
     * @return an Observable that emits items that are the result of combining the items emitted by
     *         the {@code source} Observables, one after the other
     * @see <a href="http://msdn.microsoft.com/en-us/library/system.reactive.linq.observable.concat(v=vs.103).aspx">MSDN: Observable.Concat Method</a>
     */
    @SuppressWarnings("unchecked")
    // suppress because the types are checked by the method signature before using a vararg
    public static <T> Observable<T> concat(Observable<? extends T> t1, Observable<? extends T> t2, Observable<? extends T> t3, Observable<? extends T> t4, Observable<? extends T> t5, Observable<? extends T> t6) {
        return create(OperationConcat.concat(t1, t2, t3, t4, t5, t6));
    }

    /**
     * Returns an Observable that emits the items emitted by two or more Observables, one after the
     * other.
     * <p>
     * <img width="640" src="https://raw.github.com/wiki/Netflix/RxJava/images/rx-operators/concat.png">
     * 
     * @param t1
     *            an Observable to be concatenated
     * @param t2
     *            an Observable to be concatenated
     * @param t3
     *            an Observable to be concatenated
     * @param t4
     *            an Observable to be concatenated
     * @param t5
     *            an Observable to be concatenated
     * @param t6
     *            an Observable to be concatenated
     * @param t7
     *            an Observable to be concatenated
     * @return an Observable that emits items that are the result of combining the items emitted by
     *         the {@code source} Observables, one after the other
     * @see <a href="http://msdn.microsoft.com/en-us/library/system.reactive.linq.observable.concat(v=vs.103).aspx">MSDN: Observable.Concat Method</a>
     */
    @SuppressWarnings("unchecked")
    // suppress because the types are checked by the method signature before using a vararg
    public static <T> Observable<T> concat(Observable<? extends T> t1, Observable<? extends T> t2, Observable<? extends T> t3, Observable<? extends T> t4, Observable<? extends T> t5, Observable<? extends T> t6, Observable<? extends T> t7) {
        return create(OperationConcat.concat(t1, t2, t3, t4, t5, t6, t7));
    }

    /**
     * Returns an Observable that emits the items emitted by two or more Observables, one after the
     * other.
     * <p>
     * <img width="640" src="https://raw.github.com/wiki/Netflix/RxJava/images/rx-operators/concat.png">
     * 
     * @param t1
     *            an Observable to be concatenated
     * @param t2
     *            an Observable to be concatenated
     * @param t3
     *            an Observable to be concatenated
     * @param t4
     *            an Observable to be concatenated
     * @param t5
     *            an Observable to be concatenated
     * @param t6
     *            an Observable to be concatenated
     * @param t7
     *            an Observable to be concatenated
     * @param t8
     *            an Observable to be concatenated
     * @return an Observable that emits items that are the result of combining the items emitted by
     *         the {@code source} Observables, one after the other
     * @see <a href="http://msdn.microsoft.com/en-us/library/system.reactive.linq.observable.concat(v=vs.103).aspx">MSDN: Observable.Concat Method</a>
     */
    @SuppressWarnings("unchecked")
    // suppress because the types are checked by the method signature before using a vararg
    public static <T> Observable<T> concat(Observable<? extends T> t1, Observable<? extends T> t2, Observable<? extends T> t3, Observable<? extends T> t4, Observable<? extends T> t5, Observable<? extends T> t6, Observable<? extends T> t7, Observable<? extends T> t8) {
        return create(OperationConcat.concat(t1, t2, t3, t4, t5, t6, t7, t8));
    }

    /**
     * Returns an Observable that emits the items emitted by two or more Observables, one after the
     * other.
     * <p>
     * <img width="640" src="https://raw.github.com/wiki/Netflix/RxJava/images/rx-operators/concat.png">
     * 
     * @param t1
     *            an Observable to be concatenated
     * @param t2
     *            an Observable to be concatenated
     * @param t3
     *            an Observable to be concatenated
     * @param t4
     *            an Observable to be concatenated
     * @param t5
     *            an Observable to be concatenated
     * @param t6
     *            an Observable to be concatenated
     * @param t7
     *            an Observable to be concatenated
     * @param t8
     *            an Observable to be concatenated
     * @param t9
     *            an Observable to be concatenated
     * @return an Observable that emits items that are the result of combining the items emitted by
     *         the {@code source} Observables, one after the other
     * @see <a href="http://msdn.microsoft.com/en-us/library/system.reactive.linq.observable.concat(v=vs.103).aspx">MSDN: Observable.Concat Method</a>
     */
    @SuppressWarnings("unchecked")
    // suppress because the types are checked by the method signature before using a vararg
    public static <T> Observable<T> concat(Observable<? extends T> t1, Observable<? extends T> t2, Observable<? extends T> t3, Observable<? extends T> t4, Observable<? extends T> t5, Observable<? extends T> t6, Observable<? extends T> t7, Observable<? extends T> t8, Observable<? extends T> t9) {
        return create(OperationConcat.concat(t1, t2, t3, t4, t5, t6, t7, t8, t9));
    }

    /**
     * This behaves like {@link #merge(Observable)} except that if any of the merged Observables
     * notify of an error via {@link Observer#onError onError}, {@code mergeDelayError} will
     * refrain from propagating that error notification until all of the merged Observables have
     * finished emitting items.
     * <p>
     * <img width="640" src="https://raw.github.com/wiki/Netflix/RxJava/images/rx-operators/mergeDelayError.png">
     * <p>
     * Even if multiple merged Observables send {@code onError} notifications, {@code mergeDelayError} will only invoke the {@code onError} method of its
     * Observers once.
     * <p>
     * This method allows an Observer to receive all successfully emitted items from all of the
     * source Observables without being interrupted by an error notification from one of them.
     * 
     * @param source
     *            an Observable that emits Observables
     * @return an Observable that emits items that are the result of flattening the items emitted by
     *         the Observables emitted by the {@code source} Observable
     * @see <a href="http://msdn.microsoft.com/en-us/library/hh229099(v=vs.103).aspx">MSDN: Observable.Merge Method</a>
     */
    public static <T> Observable<T> mergeDelayError(Observable<? extends Observable<? extends T>> source) {
        return create(OperationMergeDelayError.mergeDelayError(source));
    }

    /**
     * This behaves like {@link #merge(Observable...)} except that if any of the merged Observables
     * notify of an error via {@link Observer#onError onError}, {@code mergeDelayError} will
     * refrain from propagating that error notification until all of the merged Observables have
     * finished emitting items.
     * <p>
     * <img width="640" src="https://raw.github.com/wiki/Netflix/RxJava/images/rx-operators/mergeDelayError.png">
     * <p>
     * Even if multiple merged Observables send {@code onError} notifications, {@code mergeDelayError} will only invoke the {@code onError} method of its
     * Observers once.
     * <p>
     * This method allows an Observer to receive all successfully emitted items from all of the
     * source Observables without being interrupted by an error notification from one of them.
     * 
     * @param t1
     *            an Observable to be merged
     * @param t2
     *            an Observable to be merged
     * @return an Observable that emits items that are the result of flattening the items emitted by
     *         the {@code source} Observables
     * @see <a href="http://msdn.microsoft.com/en-us/library/hh229099(v=vs.103).aspx">MSDN: Observable.Merge Method</a>
     */
    @SuppressWarnings("unchecked")
    // suppress because the types are checked by the method signature before using a vararg
    public static <T> Observable<T> mergeDelayError(Observable<? extends T> t1, Observable<? extends T> t2) {
        return create(OperationMergeDelayError.mergeDelayError(t1, t2));
    }
    
    /**
     * This behaves like {@link #merge(Observable...)} except that if any of the merged Observables
     * notify of an error via {@link Observer#onError onError}, {@code mergeDelayError} will
     * refrain from propagating that error notification until all of the merged Observables have
     * finished emitting items.
     * <p>
     * <img width="640" src="https://raw.github.com/wiki/Netflix/RxJava/images/rx-operators/mergeDelayError.png">
     * <p>
     * Even if multiple merged Observables send {@code onError} notifications, {@code mergeDelayError} will only invoke the {@code onError} method of its
     * Observers once.
     * <p>
     * This method allows an Observer to receive all successfully emitted items from all of the
     * source Observables without being interrupted by an error notification from one of them.
     * 
     * @param t1
     *            an Observable to be merged
     * @param t2
     *            an Observable to be merged
     * @param t3
     *            an Observable to be merged
     * @return an Observable that emits items that are the result of flattening the items emitted by
     *         the {@code source} Observables
     * @see <a href="http://msdn.microsoft.com/en-us/library/hh229099(v=vs.103).aspx">MSDN: Observable.Merge Method</a>
     */
    @SuppressWarnings("unchecked")
    // suppress because the types are checked by the method signature before using a vararg
    public static <T> Observable<T> mergeDelayError(Observable<? extends T> t1, Observable<? extends T> t2, Observable<? extends T> t3) {
        return create(OperationMergeDelayError.mergeDelayError(t1, t2, t3));
    }
    
    /**
     * This behaves like {@link #merge(Observable...)} except that if any of the merged Observables
     * notify of an error via {@link Observer#onError onError}, {@code mergeDelayError} will
     * refrain from propagating that error notification until all of the merged Observables have
     * finished emitting items.
     * <p>
     * <img width="640" src="https://raw.github.com/wiki/Netflix/RxJava/images/rx-operators/mergeDelayError.png">
     * <p>
     * Even if multiple merged Observables send {@code onError} notifications, {@code mergeDelayError} will only invoke the {@code onError} method of its
     * Observers once.
     * <p>
     * This method allows an Observer to receive all successfully emitted items from all of the
     * source Observables without being interrupted by an error notification from one of them.
     * 
     * @param t1
     *            an Observable to be merged
     * @param t2
     *            an Observable to be merged
     * @param t3
     *            an Observable to be merged
     * @param t4
     *            an Observable to be merged
     * @return an Observable that emits items that are the result of flattening the items emitted by
     *         the {@code source} Observables
     * @see <a href="http://msdn.microsoft.com/en-us/library/hh229099(v=vs.103).aspx">MSDN: Observable.Merge Method</a>
     */
    @SuppressWarnings("unchecked")
    // suppress because the types are checked by the method signature before using a vararg
    public static <T> Observable<T> mergeDelayError(Observable<? extends T> t1, Observable<? extends T> t2, Observable<? extends T> t3, Observable<? extends T> t4) {
        return create(OperationMergeDelayError.mergeDelayError(t1, t2, t3, t4));
    }
    
    /**
     * This behaves like {@link #merge(Observable...)} except that if any of the merged Observables
     * notify of an error via {@link Observer#onError onError}, {@code mergeDelayError} will
     * refrain from propagating that error notification until all of the merged Observables have
     * finished emitting items.
     * <p>
     * <img width="640" src="https://raw.github.com/wiki/Netflix/RxJava/images/rx-operators/mergeDelayError.png">
     * <p>
     * Even if multiple merged Observables send {@code onError} notifications, {@code mergeDelayError} will only invoke the {@code onError} method of its
     * Observers once.
     * <p>
     * This method allows an Observer to receive all successfully emitted items from all of the
     * source Observables without being interrupted by an error notification from one of them.
     * 
     * @param t1
     *            an Observable to be merged
     * @param t2
     *            an Observable to be merged
     * @param t3
     *            an Observable to be merged
     * @param t4
     *            an Observable to be merged
     * @param t5
     *            an Observable to be merged
     * @return an Observable that emits items that are the result of flattening the items emitted by
     *         the {@code source} Observables
     * @see <a href="http://msdn.microsoft.com/en-us/library/hh229099(v=vs.103).aspx">MSDN: Observable.Merge Method</a>
     */
    @SuppressWarnings("unchecked")
    // suppress because the types are checked by the method signature before using a vararg
    public static <T> Observable<T> mergeDelayError(Observable<? extends T> t1, Observable<? extends T> t2, Observable<? extends T> t3, Observable<? extends T> t4, Observable<? extends T> t5) {
        return create(OperationMergeDelayError.mergeDelayError(t1, t2, t3, t4, t5));
    }
    
    /**
     * This behaves like {@link #merge(Observable...)} except that if any of the merged Observables
     * notify of an error via {@link Observer#onError onError}, {@code mergeDelayError} will
     * refrain from propagating that error notification until all of the merged Observables have
     * finished emitting items.
     * <p>
     * <img width="640" src="https://raw.github.com/wiki/Netflix/RxJava/images/rx-operators/mergeDelayError.png">
     * <p>
     * Even if multiple merged Observables send {@code onError} notifications, {@code mergeDelayError} will only invoke the {@code onError} method of its
     * Observers once.
     * <p>
     * This method allows an Observer to receive all successfully emitted items from all of the
     * source Observables without being interrupted by an error notification from one of them.
     * 
     * @param t1
     *            an Observable to be merged
     * @param t2
     *            an Observable to be merged
     * @param t3
     *            an Observable to be merged
     * @param t4
     *            an Observable to be merged
     * @param t5
     *            an Observable to be merged
     * @param t6
     *            an Observable to be merged
     * @return an Observable that emits items that are the result of flattening the items emitted by
     *         the {@code source} Observables
     * @see <a href="http://msdn.microsoft.com/en-us/library/hh229099(v=vs.103).aspx">MSDN: Observable.Merge Method</a>
     */
    @SuppressWarnings("unchecked")
    // suppress because the types are checked by the method signature before using a vararg
    public static <T> Observable<T> mergeDelayError(Observable<? extends T> t1, Observable<? extends T> t2, Observable<? extends T> t3, Observable<? extends T> t4, Observable<? extends T> t5, Observable<? extends T> t6) {
        return create(OperationMergeDelayError.mergeDelayError(t1, t2, t3, t4, t5, t6));
    }
    
    /**
     * This behaves like {@link #merge(Observable...)} except that if any of the merged Observables
     * notify of an error via {@link Observer#onError onError}, {@code mergeDelayError} will
     * refrain from propagating that error notification until all of the merged Observables have
     * finished emitting items.
     * <p>
     * <img width="640" src="https://raw.github.com/wiki/Netflix/RxJava/images/rx-operators/mergeDelayError.png">
     * <p>
     * Even if multiple merged Observables send {@code onError} notifications, {@code mergeDelayError} will only invoke the {@code onError} method of its
     * Observers once.
     * <p>
     * This method allows an Observer to receive all successfully emitted items from all of the
     * source Observables without being interrupted by an error notification from one of them.
     * 
     * @param t1
     *            an Observable to be merged
     * @param t2
     *            an Observable to be merged
     * @param t3
     *            an Observable to be merged
     * @param t4
     *            an Observable to be merged
     * @param t5
     *            an Observable to be merged
     * @param t6
     *            an Observable to be merged
     * @param t7
     *            an Observable to be merged
     * @return an Observable that emits items that are the result of flattening the items emitted by
     *         the {@code source} Observables
     * @see <a href="http://msdn.microsoft.com/en-us/library/hh229099(v=vs.103).aspx">MSDN: Observable.Merge Method</a>
     */
    @SuppressWarnings("unchecked")
    // suppress because the types are checked by the method signature before using a vararg
    public static <T> Observable<T> mergeDelayError(Observable<? extends T> t1, Observable<? extends T> t2, Observable<? extends T> t3, Observable<? extends T> t4, Observable<? extends T> t5, Observable<? extends T> t6, Observable<? extends T> t7) {
        return create(OperationMergeDelayError.mergeDelayError(t1, t2, t3, t4, t5, t6, t7));
    }
    
    /**
     * This behaves like {@link #merge(Observable...)} except that if any of the merged Observables
     * notify of an error via {@link Observer#onError onError}, {@code mergeDelayError} will
     * refrain from propagating that error notification until all of the merged Observables have
     * finished emitting items.
     * <p>
     * <img width="640" src="https://raw.github.com/wiki/Netflix/RxJava/images/rx-operators/mergeDelayError.png">
     * <p>
     * Even if multiple merged Observables send {@code onError} notifications, {@code mergeDelayError} will only invoke the {@code onError} method of its
     * Observers once.
     * <p>
     * This method allows an Observer to receive all successfully emitted items from all of the
     * source Observables without being interrupted by an error notification from one of them.
     * 
     * @param t1
     *            an Observable to be merged
     * @param t2
     *            an Observable to be merged
     * @param t3
     *            an Observable to be merged
     * @param t4
     *            an Observable to be merged
     * @param t5
     *            an Observable to be merged
     * @param t6
     *            an Observable to be merged
     * @param t7
     *            an Observable to be merged
     * @param t8
     *            an Observable to be merged
     * @return an Observable that emits items that are the result of flattening the items emitted by
     *         the {@code source} Observables
     * @see <a href="http://msdn.microsoft.com/en-us/library/hh229099(v=vs.103).aspx">MSDN: Observable.Merge Method</a>
     */
    @SuppressWarnings("unchecked")
    // suppress because the types are checked by the method signature before using a vararg
    public static <T> Observable<T> mergeDelayError(Observable<? extends T> t1, Observable<? extends T> t2, Observable<? extends T> t3, Observable<? extends T> t4, Observable<? extends T> t5, Observable<? extends T> t6, Observable<? extends T> t7, Observable<? extends T> t8) {
        return create(OperationMergeDelayError.mergeDelayError(t1, t2, t3, t4, t5, t6, t7, t8));
    }
    
    /**
     * This behaves like {@link #merge(Observable...)} except that if any of the merged Observables
     * notify of an error via {@link Observer#onError onError}, {@code mergeDelayError} will
     * refrain from propagating that error notification until all of the merged Observables have
     * finished emitting items.
     * <p>
     * <img width="640" src="https://raw.github.com/wiki/Netflix/RxJava/images/rx-operators/mergeDelayError.png">
     * <p>
     * Even if multiple merged Observables send {@code onError} notifications, {@code mergeDelayError} will only invoke the {@code onError} method of its
     * Observers once.
     * <p>
     * This method allows an Observer to receive all successfully emitted items from all of the
     * source Observables without being interrupted by an error notification from one of them.
     * 
     * @param t1
     *            an Observable to be merged
     * @param t2
     *            an Observable to be merged
     * @param t3
     *            an Observable to be merged
     * @param t4
     *            an Observable to be merged
     * @param t5
     *            an Observable to be merged
     * @param t6
     *            an Observable to be merged
     * @param t7
     *            an Observable to be merged
     * @param t8
     *            an Observable to be merged
     * @param t9
     *            an Observable to be merged
     * @return an Observable that emits items that are the result of flattening the items emitted by
     *         the {@code source} Observables
     * @see <a href="http://msdn.microsoft.com/en-us/library/hh229099(v=vs.103).aspx">MSDN: Observable.Merge Method</a>
     */
    @SuppressWarnings("unchecked")
    // suppress because the types are checked by the method signature before using a vararg
    public static <T> Observable<T> mergeDelayError(Observable<? extends T> t1, Observable<? extends T> t2, Observable<? extends T> t3, Observable<? extends T> t4, Observable<? extends T> t5, Observable<? extends T> t6, Observable<? extends T> t7, Observable<? extends T> t8, Observable<? extends T> t9) {
        return create(OperationMergeDelayError.mergeDelayError(t1, t2, t3, t4, t5, t6, t7, t8, t9));
    }

    /**
     * Returns an Observable that never sends any items or notifications to an {@link Observer}.
     * <p>
     * <img width="640" src="https://github.com/Netflix/RxJava/wiki/images/rx-operators/never.png">
     * <p>
     * This Observable is useful primarily for testing purposes.
     * 
     * @param <T>
     *            the type of items (not) emitted by the Observable
     * @return an Observable that never sends any items or notifications to an {@link Observer}
     */
    public static <T> Observable<T> never() {
        return new NeverObservable<T>();
    }

    /**
     * Given an Observable that emits Observables, creates a single Observable that
     * emits the items emitted by the most recently published of those Observables.
     * <p>
     * <img width="640" src="https://github.com/Netflix/RxJava/wiki/images/rx-operators/switchDo.png">
     * 
     * @param sequenceOfSequences
     *            the source Observable that emits Observables
     * @return an Observable that emits only the items emitted by the most recently published
     *         Observable
     * @deprecated Being renamed to {@link #switchOnNext}
     */
    @Deprecated
    public static <T> Observable<T> switchDo(Observable<? extends Observable<? extends T>> sequenceOfSequences) {
        return create(OperationSwitch.switchDo(sequenceOfSequences));
    }

    /**
     * Given an Observable that emits Observables, creates a single Observable that
     * emits the items emitted by the most recently published of those Observables.
     * <p>
     * <img width="640" src="https://github.com/Netflix/RxJava/wiki/images/rx-operators/switchDo.png">
     * 
     * @param sequenceOfSequences
     *            the source Observable that emits Observables
     * @return an Observable that emits only the items emitted by the most recently published
     *         Observable
     */
    public static <T> Observable<T> switchOnNext(Observable<? extends Observable<? extends T>> sequenceOfSequences) {
        return create(OperationSwitch.switchDo(sequenceOfSequences));
    }
    

    /**
     * Accepts an Observable and wraps it in another Observable that ensures that the resulting
     * Observable is chronologically well-behaved.
     * <p>
     * <img width="640" src="https://github.com/Netflix/RxJava/wiki/images/rx-operators/synchronize.png">
     * <p>
     * A well-behaved Observable does not interleave its invocations of the {@link Observer#onNext onNext}, {@link Observer#onCompleted onCompleted}, and {@link Observer#onError onError} methods of
     * its {@link Observer}s; it invokes {@code onCompleted} or {@code onError} only once; and it never invokes {@code onNext} after invoking either {@code onCompleted} or {@code onError}.
     * {@code synchronize} enforces this, and the Observable it returns invokes {@code onNext} and {@code onCompleted} or {@code onError} synchronously.
     * 
     * @param observable
     *            the source Observable
     * @param <T>
     *            the type of item emitted by the source Observable
     * @return an Observable that is a chronologically well-behaved version of the source
     *         Observable, and that synchronously notifies its {@link Observer}s
     */
    public static <T> Observable<T> synchronize(Observable<? extends T> observable) {
        return create(OperationSynchronize.synchronize(observable));
    }

    
    /**
     * Emits an item each time interval (containing a sequential number).
     * @param interval
     *            Interval size in time units (see below).
     * @param unit
     *            Time units to use for the interval size.
     * @return An Observable that emits an item each time interval.
     * @see <a href="http://msdn.microsoft.com/en-us/library/hh229027%28v=vs.103%29.aspx">MSDN: Observable.Interval</a>
     */
    public static Observable<Long> interval(long interval, TimeUnit unit) {
        return create(OperationInterval.interval(interval, unit));
    }
    
    /**
     * Emits an item each time interval (containing a sequential number).
     * @param interval
     *            Interval size in time units (see below).
     * @param unit
     *            Time units to use for the interval size.
     * @param scheduler
     *            The scheduler to use for scheduling the items.
     * @return An Observable that emits an item each time interval.
     * @see <a href="http://msdn.microsoft.com/en-us/library/hh228911%28v=vs.103%29.aspx">MSDN: Observable.Interval</a>
     */
    public static Observable<Long> interval(long interval, TimeUnit unit, Scheduler scheduler) {
        return create(OperationInterval.interval(interval, unit, scheduler));
    }
    
    /**
<<<<<<< HEAD
     * Throttles by dropping all values that are followed by newer values before the timeout value expires. The timer reset on each `onNext` call.
     * <p>
     * NOTE: If the timeout is set higher than the rate of traffic then this will drop all data.
     * 
     * @param timeout
     *            The time each value has to be 'the most recent' of the {@link Observable} to ensure that it's not dropped.
     * @param unit
     *            The {@link TimeUnit} for the timeout.
     * 
     * @return An {@link Observable} which filters out values which are too quickly followed up with newer values.
     */
    public Observable<T> throttleWithTimeout(long timeout, TimeUnit unit) {
        return create(OperationThrottleWithTimeout.throttleWithTimeout(this, timeout, unit));
    }

    /**
     * Throttles by dropping all values that are followed by newer values before the timeout value expires. The timer reset on each `onNext` call.
     * <p>
     * NOTE: If the timeout is set higher than the rate of traffic then this will drop all data.
     * 
     * @param timeout
     *            The time each value has to be 'the most recent' of the {@link Observable} to ensure that it's not dropped.
=======
     * Throttles to first value in each window.
     * 
     * @param windowDuration
     *            Duration of windows within with the first value will be chosen.
     * @param unit
     *            The unit of time for the specified timeout.
     * @return Observable which performs the throttle operation.
     */
    public Observable<T> throttleFirst(long windowDuration, TimeUnit unit) {
        return create(OperationThrottleFirst.throttleFirst(this, windowDuration, unit));
    }

    /**
     * Throttles to first value in each window.
     * 
     * @param windowDuration
     *            Duration of windows within with the first value will be chosen.
>>>>>>> 2e625a6e
     * @param unit
     *            The unit of time for the specified timeout.
     * @param scheduler
     *            The {@link Scheduler} to use internally to manage the timers which handle timeout for each event.
     * @return Observable which performs the throttle operation.
     */
<<<<<<< HEAD
    public Observable<T> throttleWithTimeout(long timeout, TimeUnit unit, Scheduler scheduler) {
        return create(OperationThrottleWithTimeout.throttleWithTimeout(this, timeout, unit, scheduler));
    }
    
    
    /**
     * Throttles the {@link Observable} by dropping values which are followed by newer values before the timer has expired.
     * 
     * @param timeout
     *            The time each value has to be 'the most recent' of the {@link Observable} to ensure that it's not dropped.
     * 
     * @param unit
     *            The {@link TimeUnit} for the timeout.
     * 
     * @return An {@link Observable} which filters out values which are too quickly followed up with newer values.
     */
    public Observable<T> throttleLast(long timeout, TimeUnit unit) {
        return create(OperationThrottleLast.throttleLast(this, timeout, unit));
    }

    /**
     * Throttles the {@link Observable} by dropping values which are followed by newer values before the timer has expired.
     * 
     * @param timeout
     *            The time each value has to be 'the most recent' of the {@link Observable} to ensure that it's not dropped.
     * @param unit
     *            The {@link TimeUnit} for the timeout.
     * @param scheduler
     *            The {@link Scheduler} to use when timing incoming values.
     * @return An {@link Observable} which filters out values which are too quickly followed up with newer values.
     */
    public Observable<T> throttleLast(long timeout, TimeUnit unit, Scheduler scheduler) {
        return create(OperationThrottleLast.throttleLast(this, timeout, unit, scheduler));
    }
    
=======
    public Observable<T> throttleFirst(long windowDuration, TimeUnit unit, Scheduler scheduler) {
        return create(OperationThrottleFirst.throttleFirst(this, windowDuration, unit, scheduler));
    }
>>>>>>> 2e625a6e

    /**
     * Wraps each item emitted by a source Observable in a {@link Timestamped} object.
     * <p>
     * <img width="640" src="https://github.com/Netflix/RxJava/wiki/images/rx-operators/timestamp.png">
     * 
     * @return an Observable that emits timestamped items from the source Observable
     */
    public Observable<Timestamped<T>> timestamp() {
        return create(OperationTimestamp.timestamp(this));
    }

    /**
     * Converts a {@link Future} into an Observable.
     * <p>
     * <img width="640" src="https://github.com/Netflix/RxJava/wiki/images/rx-operators/from.Future.png">
     * <p>
     * You can convert any object that supports the {@link Future} interface into an Observable that
     * emits the return value of the {@link Future#get} method of that object, by passing the
     * object into the {@code from} method.
     * <p>
     * <em>Important note:</em> This Observable is blocking; you cannot unsubscribe from it.
     * 
     * @param future
     *            the source {@link Future}
     * @param <T>
     *            the type of object that the {@link Future} returns, and also the type of item to
     *            be emitted by the resulting Observable
     * @return an Observable that emits the item from the source Future
     */
    public static <T> Observable<T> from(Future<? extends T> future) {
        return create(OperationToObservableFuture.toObservableFuture(future));
    }

    /**
     * Converts a {@link Future} into an Observable.
     * <p>
     * <img width="640" src="https://github.com/Netflix/RxJava/wiki/images/rx-operators/from.Future.png">
     * <p>
     * You can convert any object that supports the {@link Future} interface into an Observable that
     * emits the return value of the {@link Future#get} method of that object, by passing the
     * object into the {@code from} method.
     * <p>
     * 
     * @param future
     *            the source {@link Future}
     * @param scheduler
     *            the {@link Scheduler} to wait for the Future on. Use a Scheduler such as {@link Schedulers#threadPoolForIO()} that can block and wait on the future.
     * @param <T>
     *            the type of object that the {@link Future} returns, and also the type of item to
     *            be emitted by the resulting Observable
     * @return an Observable that emits the item from the source Future
     */
    public static <T> Observable<T> from(Future<? extends T> future, Scheduler scheduler) {
        return create(OperationToObservableFuture.toObservableFuture(future)).subscribeOn(scheduler);
    }

    /**
     * Converts a {@link Future} into an Observable with timeout.
     * <p>
     * <img width="640" src="https://github.com/Netflix/RxJava/wiki/images/rx-operators/from.Future.png">
     * <p>
     * You can convert any object that supports the {@link Future} interface into an Observable that
     * emits the return value of the {link Future#get} method of that object, by passing the
     * object into the {@code from} method.
     * <p>
     * <em>Important note:</em> This Observable is blocking; you cannot unsubscribe from it.
     * 
     * @param future
     *            the source {@link Future}
     * @param timeout
     *            the maximum time to wait before calling <code>get()</code>
     * @param unit
     *            the {@link TimeUnit} of the time argument
     * @param <T>
     *            the type of object that the {@link Future} returns, and also the type of item to
     *            be emitted by the resulting Observable
     * @return an Observable that emits the item from the source {@link Future}
     */
    public static <T> Observable<T> from(Future<? extends T> future, long timeout, TimeUnit unit) {
        return create(OperationToObservableFuture.toObservableFuture(future, timeout, unit));
    }

    /**
     * <p>
     * <img width="640" src="https://raw.github.com/wiki/Netflix/RxJava/images/rx-operators/zip.png">
     * <p> {@code zip} applies this function in strict sequence, so the first item emitted by the
     * new Observable will be the result of the function applied to the first item emitted by {@code w0} and the first item emitted by {@code w1}; the second item emitted by
     * the new Observable will be the result of the function applied to the second item emitted by {@code w0} and the second item emitted by {@code w1}; and so forth.
     * <p>
     * The resulting {@code Observable<R>} returned from {@code zip} will invoke {@link Observer#onNext onNext} as many times as the number of {@code onNext} invocations
     * of the source Observable that emits the fewest items.
     * 
     * @param o1
     *            one source Observable
     * @param o2
     *            another source Observable
     * @param zipFunction
     *            a function that, when applied to an item emitted by each of the source
     *            Observables, results in an item that will be emitted by the resulting Observable
     * @return an Observable that emits the zipped results
     */
    public static <T1, T2, R> Observable<R> zip(Observable<? extends T1> o1, Observable<? extends T2> o2, Func2<? super T1, ? super T2, ? extends R> zipFunction) {
        return create(OperationZip.zip(o1, o2, zipFunction));
    }

    /**
     * Returns an Observable that emits Boolean values that indicate whether the pairs of items
     * emitted by two source Observables are equal.
     * <p>
     * <img width="640" src="https://github.com/Netflix/RxJava/wiki/images/rx-operators/sequenceEqual.png">
     * 
     * @param first
     *            one Observable to compare
     * @param second
     *            the second Observable to compare
     * @param <T>
     *            the type of items emitted by each Observable
     * @return an Observable that emits Booleans that indicate whether the corresponding items
     *         emitted by the source Observables are equal
     */
    public static <T> Observable<Boolean> sequenceEqual(Observable<? extends T> first, Observable<? extends T> second) {
        return sequenceEqual(first, second, new Func2<T, T, Boolean>() {
            @Override
            public Boolean call(T first, T second) {
                return first.equals(second);
            }
        });
    }

    /**
     * Returns an Observable that emits Boolean values that indicate whether the pairs of items
     * emitted by two source Observables are equal based on the results of a specified equality
     * function.
     * <p>
     * <img width="640" src="https://github.com/Netflix/RxJava/wiki/images/rx-operators/sequenceEqual.png">
     * 
     * @param first
     *            one Observable to compare
     * @param second
     *            the second Observable to compare
     * @param equality
     *            a function used to compare items emitted by both Observables
     * @param <T>
     *            the type of items emitted by each Observable
     * @return an Observable that emits Booleans that indicate whether the corresponding items
     *         emitted by the source Observables are equal
     */
    public static <T> Observable<Boolean> sequenceEqual(Observable<? extends T> first, Observable<? extends T> second, Func2<? super T, ? super T, Boolean> equality) {
        return zip(first, second, equality);
    }

    /**
     * Returns an Observable that emits the results of a function of your choosing applied to
     * combinations of three items emitted, in sequence, by three other Observables.
     * <p>
     * <img width="640" src="https://raw.github.com/wiki/Netflix/RxJava/images/rx-operators/zip.png">
     * <p> {@code zip} applies this function in strict sequence, so the first item emitted by the
     * new Observable will be the result of the function applied to the first item emitted by {@code w0}, the first item emitted by {@code w1}, and the first item emitted by {@code w2}; the second
     * item emitted by the new Observable will be the result of the
     * function applied to the second item emitted by {@code w0}, the second item emitted by {@code w1}, and the second item emitted by {@code w2}; and so forth.
     * <p>
     * The resulting {@code Observable<R>} returned from {@code zip} will invoke {@link Observer#onNext onNext} as many times as the number of {@code onNext} invocations
     * of the source Observable that emits the fewest items.
     * 
     * @param o1
     *            one source Observable
     * @param o2
     *            a second source Observable
     * @param o3
     *            a third source Observable
     * @param zipFunction
     *            a function that, when applied to an item emitted by each of the source
     *            Observables, results in an item that will be emitted by the resulting Observable
     * @return an Observable that emits the zipped results
     */
    public static <T1, T2, T3, R> Observable<R> zip(Observable<? extends T1> o1, Observable<? extends T2> o2, Observable<? extends T3> o3, Func3<? super T1, ? super T2, ? super T3, ? extends R> zipFunction) {
        return create(OperationZip.zip(o1, o2, o3, zipFunction));
    }

    /**
     * Returns an Observable that emits the results of a function of your choosing applied to
     * combinations of four items emitted, in sequence, by four other Observables.
     * <p>
     * <img width="640" src="https://raw.github.com/wiki/Netflix/RxJava/images/rx-operators/zip.png">
     * <p> {@code zip} applies this function in strict sequence, so the first item emitted by the
     * new Observable will be the result of the function applied to the first item emitted by {@code w0}, the first item emitted by {@code w1}, the first item emitted by {@code w2}, and the first item
     * emitted by {@code w3}; the second item emitted by
     * the new Observable will be the result of the function applied to the second item emitted by
     * each of those Observables; and so forth.
     * <p>
     * The resulting {@code Observable<R>} returned from {@code zip} will invoke {@link Observer#onNext onNext} as many times as the number of {@code onNext} invocations
     * of the source Observable that emits the fewest items.
     * 
     * @param o1
     *            one source Observable
     * @param o2
     *            a second source Observable
     * @param o3
     *            a third source Observable
     * @param o4
     *            a fourth source Observable
     * @param zipFunction
     *            a function that, when applied to an item emitted by each of the source
     *            Observables, results in an item that will be emitted by the resulting Observable
     * @return an Observable that emits the zipped results
     */
    public static <T1, T2, T3, T4, R> Observable<R> zip(Observable<? extends T1> o1, Observable<? extends T2> o2, Observable<? extends T3> o3, Observable<? extends T4> o4, Func4<? super T1, ? super T2, ? super T3, ? super T4, ? extends R> zipFunction) {
        return create(OperationZip.zip(o1, o2, o3, o4, zipFunction));
    }

    /**
     * Returns an Observable that emits the results of a function of your choosing applied to
     * combinations of four items emitted, in sequence, by four other Observables.
     * <p>
     * <img width="640" src="https://raw.github.com/wiki/Netflix/RxJava/images/rx-operators/zip.png">
     * <p> {@code zip} applies this function in strict sequence, so the first item emitted by the
     * new Observable will be the result of the function applied to the first item emitted by {@code w0}, the first item emitted by {@code w1}, the first item emitted by {@code w2}, and the first item
     * emitted by {@code w3}; the second item emitted by
     * the new Observable will be the result of the function applied to the second item emitted by
     * each of those Observables; and so forth.
     * <p>
     * The resulting {@code Observable<R>} returned from {@code zip} will invoke {@link Observer#onNext onNext} as many times as the number of {@code onNext} invocations
     * of the source Observable that emits the fewest items.
     * 
     * @param o1
     *            one source Observable
     * @param o2
     *            a second source Observable
     * @param o3
     *            a third source Observable
     * @param o4
     *            a fourth source Observable
     * @param o5
     *            a fifth source Observable
     * @param zipFunction
     *            a function that, when applied to an item emitted by each of the source
     *            Observables, results in an item that will be emitted by the resulting Observable
     * @return an Observable that emits the zipped results
     */
    public static <T1, T2, T3, T4, T5, R> Observable<R> zip(Observable<? extends T1> o1, Observable<? extends T2> o2, Observable<? extends T3> o3, Observable<? extends T4> o4, Observable<? extends T5> o5, Func5<? super T1, ? super T2, ? super T3, ? super T4, ? super T5, ? extends R> zipFunction) {
        return create(OperationZip.zip(o1, o2, o3, o4, o5, zipFunction));
    }

    /**
     * Returns an Observable that emits the results of a function of your choosing applied to
     * combinations of four items emitted, in sequence, by four other Observables.
     * <p>
     * <img width="640" src="https://raw.github.com/wiki/Netflix/RxJava/images/rx-operators/zip.png">
     * <p> {@code zip} applies this function in strict sequence, so the first item emitted by the
     * new Observable will be the result of the function applied to the first item emitted by {@code w0}, the first item emitted by {@code w1}, the first item emitted by {@code w2}, and the first item
     * emitted by {@code w3}; the second item emitted by
     * the new Observable will be the result of the function applied to the second item emitted by
     * each of those Observables; and so forth.
     * <p>
     * The resulting {@code Observable<R>} returned from {@code zip} will invoke {@link Observer#onNext onNext} as many times as the number of {@code onNext} invocations
     * of the source Observable that emits the fewest items.
     * 
     * @param o1
     *            one source Observable
     * @param o2
     *            a second source Observable
     * @param o3
     *            a third source Observable
     * @param o4
     *            a fourth source Observable
     * @param o5
     *            a fifth source Observable
     * @param o6
     *            a sixth source Observable
     * @param zipFunction
     *            a function that, when applied to an item emitted by each of the source
     *            Observables, results in an item that will be emitted by the resulting Observable
     * @return an Observable that emits the zipped results
     */
    public static <T1, T2, T3, T4, T5, T6, R> Observable<R> zip(Observable<? extends T1> o1, Observable<? extends T2> o2, Observable<? extends T3> o3, Observable<? extends T4> o4, Observable<? extends T5> o5, Observable<? extends T6> o6,
            Func6<? super T1, ? super T2, ? super T3, ? super T4, ? super T5, ? super T6, ? extends R> zipFunction) {
        return create(OperationZip.zip(o1, o2, o3, o4, o5, o6, zipFunction));
    }

    /**
     * Returns an Observable that emits the results of a function of your choosing applied to
     * combinations of four items emitted, in sequence, by four other Observables.
     * <p>
     * <img width="640" src="https://raw.github.com/wiki/Netflix/RxJava/images/rx-operators/zip.png">
     * <p> {@code zip} applies this function in strict sequence, so the first item emitted by the
     * new Observable will be the result of the function applied to the first item emitted by {@code w0}, the first item emitted by {@code w1}, the first item emitted by {@code w2}, and the first item
     * emitted by {@code w3}; the second item emitted by
     * the new Observable will be the result of the function applied to the second item emitted by
     * each of those Observables; and so forth.
     * <p>
     * The resulting {@code Observable<R>} returned from {@code zip} will invoke {@link Observer#onNext onNext} as many times as the number of {@code onNext} invocations
     * of the source Observable that emits the fewest items.
     * 
     * @param o1
     *            one source Observable
     * @param o2
     *            a second source Observable
     * @param o3
     *            a third source Observable
     * @param o4
     *            a fourth source Observable
     * @param o5
     *            a fifth source Observable
     * @param o6
     *            a sixth source Observable
     * @param o7
     *            a seventh source Observable
     * @param zipFunction
     *            a function that, when applied to an item emitted by each of the source
     *            Observables, results in an item that will be emitted by the resulting Observable
     * @return an Observable that emits the zipped results
     */
    public static <T1, T2, T3, T4, T5, T6, T7, R> Observable<R> zip(Observable<? extends T1> o1, Observable<? extends T2> o2, Observable<? extends T3> o3, Observable<? extends T4> o4, Observable<? extends T5> o5, Observable<? extends T6> o6, Observable<? extends T7> o7,
            Func7<? super T1, ? super T2, ? super T3, ? super T4, ? super T5, ? super T6, ? super T7, ? extends R> zipFunction) {
        return create(OperationZip.zip(o1, o2, o3, o4, o5, o6, o7, zipFunction));
    }

    /**
     * Returns an Observable that emits the results of a function of your choosing applied to
     * combinations of four items emitted, in sequence, by four other Observables.
     * <p>
     * <img width="640" src="https://raw.github.com/wiki/Netflix/RxJava/images/rx-operators/zip.png">
     * <p> {@code zip} applies this function in strict sequence, so the first item emitted by the
     * new Observable will be the result of the function applied to the first item emitted by {@code w0}, the first item emitted by {@code w1}, the first item emitted by {@code w2}, and the first item
     * emitted by {@code w3}; the second item emitted by
     * the new Observable will be the result of the function applied to the second item emitted by
     * each of those Observables; and so forth.
     * <p>
     * The resulting {@code Observable<R>} returned from {@code zip} will invoke {@link Observer#onNext onNext} as many times as the number of {@code onNext} invocations
     * of the source Observable that emits the fewest items.
     * 
     * @param o1
     *            one source Observable
     * @param o2
     *            a second source Observable
     * @param o3
     *            a third source Observable
     * @param o4
     *            a fourth source Observable
     * @param o5
     *            a fifth source Observable
     * @param o6
     *            a sixth source Observable
     * @param o7
     *            a seventh source Observable
     * @param o8
     *            an eighth source Observable
     * @param zipFunction
     *            a function that, when applied to an item emitted by each of the source
     *            Observables, results in an item that will be emitted by the resulting Observable
     * @return an Observable that emits the zipped results
     */
    public static <T1, T2, T3, T4, T5, T6, T7, T8, R> Observable<R> zip(Observable<? extends T1> o1, Observable<? extends T2> o2, Observable<? extends T3> o3, Observable<? extends T4> o4, Observable<? extends T5> o5, Observable<? extends T6> o6, Observable<? extends T7> o7, Observable<? extends T8> o8,
            Func8<? super T1, ? super T2, ? super T3, ? super T4, ? super T5, ? super T6, ? super T7, ? super T8, ? extends R> zipFunction) {
        return create(OperationZip.zip(o1, o2, o3, o4, o5, o6, o7, o8, zipFunction));
    }

    /**
     * Returns an Observable that emits the results of a function of your choosing applied to
     * combinations of four items emitted, in sequence, by four other Observables.
     * <p>
     * <img width="640" src="https://raw.github.com/wiki/Netflix/RxJava/images/rx-operators/zip.png">
     * <p> {@code zip} applies this function in strict sequence, so the first item emitted by the
     * new Observable will be the result of the function applied to the first item emitted by {@code w0}, the first item emitted by {@code w1}, the first item emitted by {@code w2}, and the first item
     * emitted by {@code w3}; the second item emitted by
     * the new Observable will be the result of the function applied to the second item emitted by
     * each of those Observables; and so forth.
     * <p>
     * The resulting {@code Observable<R>} returned from {@code zip} will invoke {@link Observer#onNext onNext} as many times as the number of {@code onNext} invocations
     * of the source Observable that emits the fewest items.
     * 
     * @param o1
     *            one source Observable
     * @param o2
     *            a second source Observable
     * @param o3
     *            a third source Observable
     * @param o4
     *            a fourth source Observable
     * @param o5
     *            a fifth source Observable
     * @param o6
     *            a sixth source Observable
     * @param o7
     *            a seventh source Observable
     * @param o8
     *            an eighth source Observable
     * @param o9
     *            a ninth source Observable
     * @param zipFunction
     *            a function that, when applied to an item emitted by each of the source
     *            Observables, results in an item that will be emitted by the resulting Observable
     * @return an Observable that emits the zipped results
     */
    public static <T1, T2, T3, T4, T5, T6, T7, T8, T9, R> Observable<R> zip(Observable<? extends T1> o1, Observable<? extends T2> o2, Observable<? extends T3> o3, Observable<? extends T4> o4, Observable<? extends T5> o5, Observable<? extends T6> o6, Observable<? extends T7> o7, Observable<? extends T8> o8,
            Observable<? extends T9> o9, Func9<? super T1, ? super T2, ? super T3, ? super T4, ? super T5, ? super T6, ? super T7, ? super T8, ? super T9, ? extends R> zipFunction) {
        return create(OperationZip.zip(o1, o2, o3, o4, o5, o6, o7, o8, o9, zipFunction));
    }

    /**
     * Combines the given observables, emitting an event containing an aggregation of the latest values of each of the source observables
     * each time an event is received from one of the source observables, where the aggregation is defined by the given function.
     * <p>
     * <img width="640" src="https://github.com/Netflix/RxJava/wiki/images/rx-operators/combineLatest.png">
     * 
     * @param o1
     *            The first source observable.
     * @param o2
     *            The second source observable.
     * @param combineFunction
     *            The aggregation function used to combine the source observable values.
     * @return An Observable that combines the source Observables with the given combine function
     */
    public static <T1, T2, R> Observable<R> combineLatest(Observable<? extends T1> o1, Observable<? extends T2> o2, Func2<? super T1, ? super T2, ? extends R> combineFunction) {
        return create(OperationCombineLatest.combineLatest(o1, o2, combineFunction));
    }

    /**
     * @see #combineLatest(Observable, Observable, Func2)
     */
    public static <T1, T2, T3, R> Observable<R> combineLatest(Observable<? extends T1> o1, Observable<? extends T2> o2, Observable<? extends T3> o3, Func3<? super T1, ? super T2, ? super T3, ? extends R> combineFunction) {
        return create(OperationCombineLatest.combineLatest(o1, o2, o3, combineFunction));
    }

    /**
     * @see #combineLatest(Observable, Observable, Func2)
     */
    public static <T1, T2, T3, T4, R> Observable<R> combineLatest(Observable<? extends T1> o1, Observable<? extends T2> o2, Observable<? extends T3> o3, Observable<? extends T4> o4,
            Func4<? super T1, ? super T2, ? super T3, ? super T4, ? extends R> combineFunction) {
        return create(OperationCombineLatest.combineLatest(o1, o2, o3, o4, combineFunction));
    }

    /**
     * @see #combineLatest(Observable, Observable, Func2)
     */
    public static <T1, T2, T3, T4, T5, R> Observable<R> combineLatest(Observable<? extends T1> o1, Observable<? extends T2> o2, Observable<? extends T3> o3, Observable<? extends T4> o4, Observable<? extends T5> o5,
            Func5<? super T1, ? super T2, ? super T3, ? super T4, ? super T5, ? extends R> combineFunction) {
        return create(OperationCombineLatest.combineLatest(o1, o2, o3, o4, o5, combineFunction));
    }

    /**
     * @see #combineLatest(Observable, Observable, Func2)
     */
    public static <T1, T2, T3, T4, T5, T6, R> Observable<R> combineLatest(Observable<? extends T1> o1, Observable<? extends T2> o2, Observable<? extends T3> o3, Observable<? extends T4> o4, Observable<? extends T5> o5, Observable<? extends T6> o6,
            Func6<? super T1, ? super T2, ? super T3, ? super T4, ? super T5, ? super T6, ? extends R> combineFunction) {
        return create(OperationCombineLatest.combineLatest(o1, o2, o3, o4, o5, o6, combineFunction));
    }

    /**
     * @see #combineLatest(Observable, Observable, Func2)
     */
    public static <T1, T2, T3, T4, T5, T6, T7, R> Observable<R> combineLatest(Observable<? extends T1> o1, Observable<? extends T2> o2, Observable<? extends T3> o3, Observable<? extends T4> o4, Observable<? extends T5> o5, Observable<? extends T6> o6, Observable<? extends T7> o7,
            Func7<? super T1, ? super T2, ? super T3, ? super T4, ? super T5, ? super T6, ? super T7, ? extends R> combineFunction) {
        return create(OperationCombineLatest.combineLatest(o1, o2, o3, o4, o5, o6, o7, combineFunction));
    }

    /**
<<<<<<< HEAD
     * Throttles the {@link Observable} by dropping values which are followed by newer values before the timer has expired.
     * 
     * @param timeout    The time each value has to be 'the most recent' of the {@link Observable} to ensure that it's not dropped.
     * @param unit       The {@link TimeUnit} for the timeout.
     * @return An {@link Observable} which filters out values which are too quickly followed up with never values.
     */
    public Observable<T> throttle(long timeout, TimeUnit unit) {
        return create(OperationThrottle.throttle(this, timeout, unit));
    }

    /**
     * Throttles the {@link Observable} by dropping values which are followed by newer values before the timer has expired.
     * 
     * @param timeout    The time each value has to be 'the most recent' of the {@link Observable} to ensure that it's not dropped.
     * @param unit       The {@link TimeUnit} for the timeout.
     * @param scheduler  The {@link Scheduler} to use when timing incoming values.
     * @return An {@link Observable} which filters out values which are too quickly followed up with never values.
     */
    public Observable<T> throttle(long timeout, TimeUnit unit, Scheduler scheduler) {
        return create(OperationThrottle.throttle(this, timeout, unit, scheduler));
    }

    /**
=======
>>>>>>> throttleLast
     * @see #combineLatest(Observable, Observable, Func2)
     */
    public static <T1, T2, T3, T4, T5, T6, T7, T8, R> Observable<R> combineLatest(Observable<? extends T1> o1, Observable<? extends T2> o2, Observable<? extends T3> o3, Observable<? extends T4> o4, Observable<? extends T5> o5, Observable<? extends T6> o6, Observable<? extends T7> o7, Observable<? extends T8> o8,
            Func8<? super T1, ? super T2, ? super T3, ? super T4, ? super T5, ? super T6, ? super T7, ? super T8, ? extends R> combineFunction) {
        return create(OperationCombineLatest.combineLatest(o1, o2, o3, o4, o5, o6, o7, o8, combineFunction));
    }

    /**
     * @see #combineLatest(Observable, Observable, Func2)
     */
    public static <T1, T2, T3, T4, T5, T6, T7, T8, T9, R> Observable<R> combineLatest(Observable<? extends T1> o1, Observable<? extends T2> o2, Observable<? extends T3> o3, Observable<? extends T4> o4, Observable<? extends T5> o5, Observable<? extends T6> o6, Observable<? extends T7> o7, Observable<? extends T8> o8, Observable<? extends T9> o9,
            Func9<? super T1, ? super T2, ? super T3, ? super T4, ? super T5, ? super T6, ? super T7, ? super T8, ? super T9, ? extends R> combineFunction) {
        return create(OperationCombineLatest.combineLatest(o1, o2, o3, o4, o5, o6, o7, o8, o9, combineFunction));
    }

    /**
     * Creates an Observable which produces buffers of collected values.
     * 
     * <p>This Observable produces connected non-overlapping buffers. The current buffer is
     * emitted and replaced with a new buffer when the Observable produced by the specified {@link Func0} produces a {@link rx.util.Closing} object. The * {@link Func0} will then
     * be used to create a new Observable to listen for the end of the next buffer.
     * 
     * @param bufferClosingSelector
     *            The {@link Func0} which is used to produce an {@link Observable} for every buffer created.
     *            When this {@link Observable} produces a {@link rx.util.Closing} object, the associated buffer
     *            is emitted and replaced with a new one.
     * @return
     *         An {@link Observable} which produces connected non-overlapping buffers, which are emitted
     *         when the current {@link Observable} created with the {@link Func0} argument produces a {@link rx.util.Closing} object.
     */
    public Observable<List<T>> buffer(Func0<? extends Observable<? extends Closing>> bufferClosingSelector) {
        return create(OperationBuffer.buffer(this, bufferClosingSelector));
    }

    /**
     * Creates an Observable which produces buffers of collected values.
     * 
     * <p>This Observable produces buffers. Buffers are created when the specified "bufferOpenings"
     * Observable produces a {@link rx.util.Opening} object. Additionally the {@link Func0} argument
     * is used to create an Observable which produces {@link rx.util.Closing} objects. When this
     * Observable produces such an object, the associated buffer is emitted.
     * 
     * @param bufferOpenings
     *            The {@link Observable} which, when it produces a {@link rx.util.Opening} object, will cause
     *            another buffer to be created.
     * @param bufferClosingSelector
     *            The {@link Func0} which is used to produce an {@link Observable} for every buffer created.
     *            When this {@link Observable} produces a {@link rx.util.Closing} object, the associated buffer
     *            is emitted.
     * @return
     *         An {@link Observable} which produces buffers which are created and emitted when the specified {@link Observable}s publish certain objects.
     */
    public Observable<List<T>> buffer(Observable<? extends Opening> bufferOpenings, Func1<Opening, ? extends Observable<? extends Closing>> bufferClosingSelector) {
        return create(OperationBuffer.buffer(this, bufferOpenings, bufferClosingSelector));
    }

    /**
     * Creates an Observable which produces buffers of collected values.
     * 
     * <p>This Observable produces connected non-overlapping buffers, each containing "count"
     * elements. When the source Observable completes or encounters an error, the current
     * buffer is emitted, and the event is propagated.
     * 
     * @param count
     *            The maximum size of each buffer before it should be emitted.
     * @return
     *         An {@link Observable} which produces connected non-overlapping buffers containing at most
     *         "count" produced values.
     */
    public Observable<List<T>> buffer(int count) {
        return create(OperationBuffer.buffer(this, count));
    }

    /**
     * Creates an Observable which produces buffers of collected values.
     * 
     * <p>This Observable produces buffers every "skip" values, each containing "count"
     * elements. When the source Observable completes or encounters an error, the current
     * buffer is emitted, and the event is propagated.
     * 
     * @param count
     *            The maximum size of each buffer before it should be emitted.
     * @param skip
     *            How many produced values need to be skipped before starting a new buffer. Note that when "skip" and
     *            "count" are equals that this is the same operation as {@link Observable#buffer(int)}.
     * @return
     *         An {@link Observable} which produces buffers every "skipped" values containing at most
     *         "count" produced values.
     */
    public Observable<List<T>> buffer(int count, int skip) {
        return create(OperationBuffer.buffer(this, count, skip));
    }

    /**
     * Creates an Observable which produces buffers of collected values.
     * 
     * <p>This Observable produces connected non-overlapping buffers, each of a fixed duration
     * specified by the "timespan" argument. When the source Observable completes or encounters
     * an error, the current buffer is emitted and the event is propagated.
     * 
     * @param timespan
     *            The period of time each buffer is collecting values before it should be emitted, and
     *            replaced with a new buffer.
     * @param unit
     *            The unit of time which applies to the "timespan" argument.
     * @return
     *         An {@link Observable} which produces connected non-overlapping buffers with a fixed duration.
     */
    public Observable<List<T>> buffer(long timespan, TimeUnit unit) {
        return create(OperationBuffer.buffer(this, timespan, unit));
    }

    /**
     * Creates an Observable which produces buffers of collected values.
     * 
     * <p>This Observable produces connected non-overlapping buffers, each of a fixed duration
     * specified by the "timespan" argument. When the source Observable completes or encounters
     * an error, the current buffer is emitted and the event is propagated.
     * 
     * @param timespan
     *            The period of time each buffer is collecting values before it should be emitted, and
     *            replaced with a new buffer.
     * @param unit
     *            The unit of time which applies to the "timespan" argument.
     * @param scheduler
     *            The {@link Scheduler} to use when determining the end and start of a buffer.
     * @return
     *         An {@link Observable} which produces connected non-overlapping buffers with a fixed duration.
     */
    public Observable<List<T>> buffer(long timespan, TimeUnit unit, Scheduler scheduler) {
        return create(OperationBuffer.buffer(this, timespan, unit, scheduler));
    }

    /**
     * Creates an Observable which produces buffers of collected values. This Observable produces connected
     * non-overlapping buffers, each of a fixed duration specified by the "timespan" argument or a maximum size
     * specified by the "count" argument (which ever is reached first). When the source Observable completes
     * or encounters an error, the current buffer is emitted and the event is propagated.
     * 
     * @param timespan
     *            The period of time each buffer is collecting values before it should be emitted, and
     *            replaced with a new buffer.
     * @param unit
     *            The unit of time which applies to the "timespan" argument.
     * @param count
     *            The maximum size of each buffer before it should be emitted.
     * @return
     *         An {@link Observable} which produces connected non-overlapping buffers which are emitted after
     *         a fixed duration or when the buffer has reached maximum capacity (which ever occurs first).
     */
    public Observable<List<T>> buffer(long timespan, TimeUnit unit, int count) {
        return create(OperationBuffer.buffer(this, timespan, unit, count));
    }

    /**
     * Creates an Observable which produces buffers of collected values. This Observable produces connected
     * non-overlapping buffers, each of a fixed duration specified by the "timespan" argument or a maximum size
     * specified by the "count" argument (which ever is reached first). When the source Observable completes
     * or encounters an error, the current buffer is emitted and the event is propagated.
     * 
     * @param timespan
     *            The period of time each buffer is collecting values before it should be emitted, and
     *            replaced with a new buffer.
     * @param unit
     *            The unit of time which applies to the "timespan" argument.
     * @param count
     *            The maximum size of each buffer before it should be emitted.
     * @param scheduler
     *            The {@link Scheduler} to use when determining the end and start of a buffer.
     * @return
     *         An {@link Observable} which produces connected non-overlapping buffers which are emitted after
     *         a fixed duration or when the buffer has reached maximum capacity (which ever occurs first).
     */
    public Observable<List<T>> buffer(long timespan, TimeUnit unit, int count, Scheduler scheduler) {
        return create(OperationBuffer.buffer(this, timespan, unit, count, scheduler));
    }

    /**
     * Creates an Observable which produces buffers of collected values. This Observable starts a new buffer
     * periodically, which is determined by the "timeshift" argument. Each buffer is emitted after a fixed timespan
     * specified by the "timespan" argument. When the source Observable completes or encounters an error, the
     * current buffer is emitted and the event is propagated.
     * 
     * @param timespan
     *            The period of time each buffer is collecting values before it should be emitted.
     * @param timeshift
     *            The period of time after which a new buffer will be created.
     * @param unit
     *            The unit of time which applies to the "timespan" and "timeshift" argument.
     * @return
     *         An {@link Observable} which produces new buffers periodically, and these are emitted after
     *         a fixed timespan has elapsed.
     */
    public Observable<List<T>> buffer(long timespan, long timeshift, TimeUnit unit) {
        return create(OperationBuffer.buffer(this, timespan, timeshift, unit));
    }

    /**
     * Creates an Observable which produces buffers of collected values. This Observable starts a new buffer
     * periodically, which is determined by the "timeshift" argument. Each buffer is emitted after a fixed timespan
     * specified by the "timespan" argument. When the source Observable completes or encounters an error, the
     * current buffer is emitted and the event is propagated.
     * 
     * @param timespan
     *            The period of time each buffer is collecting values before it should be emitted.
     * @param timeshift
     *            The period of time after which a new buffer will be created.
     * @param unit
     *            The unit of time which applies to the "timespan" and "timeshift" argument.
     * @param scheduler
     *            The {@link Scheduler} to use when determining the end and start of a buffer.
     * @return
     *         An {@link Observable} which produces new buffers periodically, and these are emitted after
     *         a fixed timespan has elapsed.
     */
    public Observable<List<T>> buffer(long timespan, long timeshift, TimeUnit unit, Scheduler scheduler) {
        return create(OperationBuffer.buffer(this, timespan, timeshift, unit, scheduler));
    }

    /**
     * Creates an Observable which produces windows of collected values. This Observable produces connected
     * non-overlapping windows. The current window is emitted and replaced with a new window when the
     * Observable produced by the specified {@link Func0} produces a {@link rx.util.Closing} object. The {@link Func0} will then be used to create a new Observable to listen for the end of the next
     * window.
     * 
     * @param closingSelector
     *            The {@link Func0} which is used to produce an {@link Observable} for every window created.
     *            When this {@link Observable} produces a {@link rx.util.Closing} object, the associated window
     *            is emitted and replaced with a new one.
     * @return
     *         An {@link Observable} which produces connected non-overlapping windows, which are emitted
     *         when the current {@link Observable} created with the {@link Func0} argument produces a {@link rx.util.Closing} object.
     */
    public Observable<Observable<T>> window(Func0<? extends Observable<? extends Closing>> closingSelector) {
        return create(OperationWindow.window(this, closingSelector));
    }

    /**
     * Creates an Observable which produces windows of collected values. This Observable produces windows.
     * Chunks are created when the specified "windowOpenings" Observable produces a {@link rx.util.Opening} object.
     * Additionally the {@link Func0} argument is used to create an Observable which produces {@link rx.util.Closing} objects. When this Observable produces such an object, the associated window is
     * emitted.
     * 
     * @param windowOpenings
     *            The {@link Observable} which when it produces a {@link rx.util.Opening} object, will cause
     *            another window to be created.
     * @param closingSelector
     *            The {@link Func0} which is used to produce an {@link Observable} for every window created.
     *            When this {@link Observable} produces a {@link rx.util.Closing} object, the associated window
     *            is emitted.
     * @return
     *         An {@link Observable} which produces windows which are created and emitted when the specified {@link Observable}s publish certain objects.
     */
    public Observable<Observable<T>> window(Observable<? extends Opening> windowOpenings, Func1<Opening, ? extends Observable<? extends Closing>> closingSelector) {
        return create(OperationWindow.window(this, windowOpenings, closingSelector));
    }

    /**
     * Creates an Observable which produces windows of collected values. This Observable produces connected
     * non-overlapping windows, each containing "count" elements. When the source Observable completes or
     * encounters an error, the current window is emitted, and the event is propagated.
     * 
     * @param count
     *            The maximum size of each window before it should be emitted.
     * @return
     *         An {@link Observable} which produces connected non-overlapping windows containing at most
     *         "count" produced values.
     */
    public Observable<Observable<T>> window(int count) {
        return create(OperationWindow.window(this, count));
    }

    /**
     * Creates an Observable which produces windows of collected values. This Observable produces windows every
     * "skip" values, each containing "count" elements. When the source Observable completes or encounters an error,
     * the current window is emitted and the event is propagated.
     * 
     * @param count
     *            The maximum size of each window before it should be emitted.
     * @param skip
     *            How many produced values need to be skipped before starting a new window. Note that when "skip" and
     *            "count" are equals that this is the same operation as {@link Observable#window(Observable, int)}.
     * @return
     *         An {@link Observable} which produces windows every "skipped" values containing at most
     *         "count" produced values.
     */
    public Observable<Observable<T>> window(int count, int skip) {
        return create(OperationWindow.window(this, count, skip));
    }

    /**
     * Creates an Observable which produces windows of collected values. This Observable produces connected
     * non-overlapping windows, each of a fixed duration specified by the "timespan" argument. When the source
     * Observable completes or encounters an error, the current window is emitted and the event is propagated.
     * 
     * @param timespan
     *            The period of time each window is collecting values before it should be emitted, and
     *            replaced with a new window.
     * @param unit
     *            The unit of time which applies to the "timespan" argument.
     * @return
     *         An {@link Observable} which produces connected non-overlapping windows with a fixed duration.
     */
    public Observable<Observable<T>> window(long timespan, TimeUnit unit) {
        return create(OperationWindow.window(this, timespan, unit));
    }

    /**
     * Creates an Observable which produces windows of collected values. This Observable produces connected
     * non-overlapping windows, each of a fixed duration specified by the "timespan" argument. When the source
     * Observable completes or encounters an error, the current window is emitted and the event is propagated.
     * 
     * @param timespan
     *            The period of time each window is collecting values before it should be emitted, and
     *            replaced with a new window.
     * @param unit
     *            The unit of time which applies to the "timespan" argument.
     * @param scheduler
     *            The {@link Scheduler} to use when determining the end and start of a window.
     * @return
     *         An {@link Observable} which produces connected non-overlapping windows with a fixed duration.
     */
    public Observable<Observable<T>> window(long timespan, TimeUnit unit, Scheduler scheduler) {
        return create(OperationWindow.window(this, timespan, unit, scheduler));
    }

    /**
     * Creates an Observable which produces windows of collected values. This Observable produces connected
     * non-overlapping windows, each of a fixed duration specified by the "timespan" argument or a maximum size
     * specified by the "count" argument (which ever is reached first). When the source Observable completes
     * or encounters an error, the current window is emitted and the event is propagated.
     * 
     * @param timespan
     *            The period of time each window is collecting values before it should be emitted, and
     *            replaced with a new window.
     * @param unit
     *            The unit of time which applies to the "timespan" argument.
     * @param count
     *            The maximum size of each window before it should be emitted.
     * @return
     *         An {@link Observable} which produces connected non-overlapping windows which are emitted after
     *         a fixed duration or when the window has reached maximum capacity (which ever occurs first).
     */
    public Observable<Observable<T>> window(long timespan, TimeUnit unit, int count) {
        return create(OperationWindow.window(this, timespan, unit, count));
    }

    /**
     * Creates an Observable which produces windows of collected values. This Observable produces connected
     * non-overlapping windows, each of a fixed duration specified by the "timespan" argument or a maximum size
     * specified by the "count" argument (which ever is reached first). When the source Observable completes
     * or encounters an error, the current window is emitted and the event is propagated.
     * 
     * @param timespan
     *            The period of time each window is collecting values before it should be emitted, and
     *            replaced with a new window.
     * @param unit
     *            The unit of time which applies to the "timespan" argument.
     * @param count
     *            The maximum size of each window before it should be emitted.
     * @param scheduler
     *            The {@link Scheduler} to use when determining the end and start of a window.
     * @return
     *         An {@link Observable} which produces connected non-overlapping windows which are emitted after
     *         a fixed duration or when the window has reached maximum capacity (which ever occurs first).
     */
    public Observable<Observable<T>> window(long timespan, TimeUnit unit, int count, Scheduler scheduler) {
        return create(OperationWindow.window(this, timespan, unit, count, scheduler));
    }

    /**
     * Creates an Observable which produces windows of collected values. This Observable starts a new window
     * periodically, which is determined by the "timeshift" argument. Each window is emitted after a fixed timespan
     * specified by the "timespan" argument. When the source Observable completes or encounters an error, the
     * current window is emitted and the event is propagated.
     * 
     * @param timespan
     *            The period of time each window is collecting values before it should be emitted.
     * @param timeshift
     *            The period of time after which a new window will be created.
     * @param unit
     *            The unit of time which applies to the "timespan" and "timeshift" argument.
     * @return
     *         An {@link Observable} which produces new windows periodically, and these are emitted after
     *         a fixed timespan has elapsed.
     */
    public Observable<Observable<T>> window(long timespan, long timeshift, TimeUnit unit) {
        return create(OperationWindow.window(this, timespan, timeshift, unit));
    }

    /**
     * Creates an Observable which produces windows of collected values. This Observable starts a new window
     * periodically, which is determined by the "timeshift" argument. Each window is emitted after a fixed timespan
     * specified by the "timespan" argument. When the source Observable completes or encounters an error, the
     * current window is emitted and the event is propagated.
     * 
     * @param timespan
     *            The period of time each window is collecting values before it should be emitted.
     * @param timeshift
     *            The period of time after which a new window will be created.
     * @param unit
     *            The unit of time which applies to the "timespan" and "timeshift" argument.
     * @param scheduler
     *            The {@link Scheduler} to use when determining the end and start of a window.
     * @return
     *         An {@link Observable} which produces new windows periodically, and these are emitted after
     *         a fixed timespan has elapsed.
     */
    public Observable<Observable<T>> window(long timespan, long timeshift, TimeUnit unit, Scheduler scheduler) {
        return create(OperationWindow.window(this, timespan, timeshift, unit, scheduler));
    }

    /**
     * Returns an Observable that emits the results of a function of your choosing applied to
     * combinations of four items emitted, in sequence, by four other Observables.
     * <p> {@code zip} applies this function in strict sequence, so the first item emitted by the
     * new Observable will be the result of the function applied to the first item emitted by
     * all of the Observalbes; the second item emitted by the new Observable will be the result of
     * the function applied to the second item emitted by each of those Observables; and so forth.
     * <p>
     * The resulting {@code Observable<R>} returned from {@code zip} will invoke {@code onNext} as many times as the number of {@code onNext} invokations of the
     * source Observable that emits the fewest items.
     * <p>
     * <img width="640" src="https://raw.github.com/wiki/Netflix/RxJava/images/rx-operators/zip.png">
     * 
     * @param ws
     *            An Observable of source Observables
     * @param zipFunction
     *            a function that, when applied to an item emitted by each of the source
     *            Observables, results in an item that will be emitted by the resulting Observable
     * @return an Observable that emits the zipped results
     */
    public static <R> Observable<R> zip(Observable<? extends Observable<?>> ws, final FuncN<? extends R> zipFunction) {
        return ws.toList().mapMany(new Func1<List<? extends Observable<?>>, Observable<? extends R>>() {
            @Override
            public Observable<R> call(List<? extends Observable<?>> wsList) {
                return create(OperationZip.zip(wsList, zipFunction));
            }
        });
    }

    /**
     * Returns an Observable that emits the results of a function of your choosing applied to
     * combinations of four items emitted, in sequence, by four other Observables.
     * <p> {@code zip} applies this function in strict sequence, so the first item emitted by the
     * new Observable will be the result of the function applied to the first item emitted by
     * all of the Observalbes; the second item emitted by the new Observable will be the result of
     * the function applied to the second item emitted by each of those Observables; and so forth.
     * <p>
     * The resulting {@code Observable<R>} returned from {@code zip} will invoke {@code onNext} as many times as the number of {@code onNext} invokations of the
     * source Observable that emits the fewest items.
     * <p>
     * <img width="640" src="https://raw.github.com/wiki/Netflix/RxJava/images/rx-operators/zip.png">
     * 
     * @param ws
     *            A collection of source Observables
     * @param zipFunction
     *            a function that, when applied to an item emitted by each of the source
     *            Observables, results in an item that will be emitted by the resulting Observable
     * @return an Observable that emits the zipped results
     */
    public static <R> Observable<R> zip(Collection<? extends Observable<?>> ws, FuncN<? extends R> zipFunction) {
        return create(OperationZip.zip(ws, zipFunction));
    }

    /**
     * <p>
     * <img width="640" src="https://raw.github.com/wiki/Netflix/RxJava/images/rx-operators/filter.png">
     * 
     * @param predicate
     *            a function that evaluates the items emitted by the source Observable, returning {@code true} if they pass the filter
     * @return an Observable that emits only those items in the original Observable that the filter
     *         evaluates as {@code true}
     */
    public Observable<T> filter(Func1<? super T, Boolean> predicate) {
        return create(OperationFilter.filter(this, predicate));
    }

    /**
     * Registers an {@link Action0} to be called when this Observable invokes {@link Observer#onCompleted onCompleted} or {@link Observer#onError onError}.
     * <p>
     * <img width="640" src="https://github.com/Netflix/RxJava/wiki/images/rx-operators/finallyDo.png">
     * 
     * @param action
     *            an {@link Action0} to be invoked when the source Observable finishes
     * @return an Observable that emits the same items as the source Observable, then invokes the {@link Action0}
     * @see <a href="http://msdn.microsoft.com/en-us/library/hh212133(v=vs.103).aspx">MSDN: Observable.Finally Method</a>
     */
    public Observable<T> finallyDo(Action0 action) {
        return create(OperationFinally.finallyDo(this, action));
    }

    /**
     * Creates a new Observable by applying a function that you supply to each item emitted by
     * the source Observable, where that function returns an Observable, and then merging those
     * resulting Observables and emitting the results of this merger.
     * <p>
     * <img width="640" src="https://raw.github.com/wiki/Netflix/RxJava/images/rx-operators/flatMap.png">
     * <p>
     * Note: {@code mapMany} and {@code flatMap} are equivalent.
     * 
     * @param func
     *            a function that, when applied to an item emitted by the source Observable, returns
     *            an Observable
     * @return an Observable that emits the result of applying the transformation function to each
     *         item emitted by the source Observable and merging the results of the Observables
     *         obtained from this transformation.
     * @see #mapMany(Func1)
     */
    public <R> Observable<R> flatMap(Func1<? super T, ? extends Observable<? extends R>> func) {
        return mapMany(func);
    }

    /**
     * <p>
     * <img width="640" src="https://raw.github.com/wiki/Netflix/RxJava/images/rx-operators/where.png">
     * 
     * @param predicate
     *            a function that evaluates an item emitted by the source Observable, returning {@code true} if it passes the filter
     * @return an Observable that emits only those items in the original Observable that the filter
     *         evaluates as {@code true}
     * @see #filter(Func1)
     */
    public Observable<T> where(Func1<? super T, Boolean> predicate) {
        return filter(predicate);
    }

    /**
     * Returns an Observable that applies the given function to each item emitted by an
     * Observable and emits the result.
     * <p>
     * <img width="640" src="https://raw.github.com/wiki/Netflix/RxJava/images/rx-operators/map.png">
     * 
     * @param func
     *            a function to apply to each item emitted by the Observable
     * @return an Observable that emits the items from the source Observable, transformed by the
     *         given function
     */
    public <R> Observable<R> map(Func1<? super T, ? extends R> func) {
        return create(OperationMap.map(this, func));
    }

    /**
     * Creates a new Observable by applying a function that you supply to each item emitted by
     * the source Observable, where that function returns an Observable, and then merging those
     * resulting Observables and emitting the results of this merger.
     * <p>
     * <img width="640" src="https://raw.github.com/wiki/Netflix/RxJava/images/rx-operators/mapMany.png">
     * <p>
     * Note: <code>mapMany</code> and <code>flatMap</code> are equivalent.
     * 
     * @param func
     *            a function that, when applied to an item emitted by the source Observable, returns
     *            an Observable
     * @return an Observable that emits the result of applying the transformation function to each
     *         item emitted by the source Observable and merging the results of the Observables
     *         obtained from this transformation.
     * @see #flatMap(Func1)
     */
    public <R> Observable<R> mapMany(Func1<? super T, ? extends Observable<? extends R>> func) {
        return create(OperationMap.mapMany(this, func));
    }

    /**
     * Turns all of the notifications from a source Observable into {@link Observer#onNext onNext} emissions, and marks them with their original notification types within {@link Notification} objects.
     * <p>
     * <img width="640" src="https://raw.github.com/wiki/Netflix/RxJava/images/rx-operators/materialize.png">
     * 
     * @return an Observable whose items are the result of materializing the items and
     *         notifications of the source Observable
     * @see <a href="http://msdn.microsoft.com/en-us/library/hh229453(v=VS.103).aspx">MSDN: Observable.materialize</a>
     */
    public Observable<Notification<T>> materialize() {
        return create(OperationMaterialize.materialize(this));
    }

    /**
     * Asynchronously subscribes and unsubscribes Observers on the specified {@link Scheduler}.
     * <p>
     * <img width="640" src="https://github.com/Netflix/RxJava/wiki/images/rx-operators/subscribeOn.png">
     * 
     * @param scheduler
     *            the {@link Scheduler} to perform subscription and unsubscription actions on
     * @return the source Observable modified so that its subscriptions and unsubscriptions happen
     *         on the specified {@link Scheduler}
     */
    public Observable<T> subscribeOn(Scheduler scheduler) {
        return create(OperationSubscribeOn.subscribeOn(this, scheduler));
    }

    /**
     * Asynchronously notify {@link Observer}s on the specified {@link Scheduler}.
     * <p>
     * <img width="640" src="https://github.com/Netflix/RxJava/wiki/images/rx-operators/observeOn.png">
     * 
     * @param scheduler
     *            the {@link Scheduler} to notify {@link Observer}s on
     * @return the source Observable modified so that its {@link Observer}s are notified on the
     *         specified {@link Scheduler}
     */
    public Observable<T> observeOn(Scheduler scheduler) {
        return create(OperationObserveOn.observeOn(this, scheduler));
    }

    /**
     * Returns an Observable that reverses the effect of {@link #materialize materialize} by
     * transforming the {@link Notification} objects emitted by the source Observable into the items
     * or notifications they represent.
     * <p>
     * <img width="640" src="https://github.com/Netflix/RxJava/wiki/images/rx-operators/dematerialize.png">
     * 
     * @return an Observable that emits the items and notifications embedded in the {@link Notification} objects emitted by the source Observable
     * @see <a href="http://msdn.microsoft.com/en-us/library/hh229047(v=vs.103).aspx">MSDN: Observable.dematerialize</a>
     * @throws Throwable
     *             if the source Observable is not of type {@code Observable<Notification<T>>}.
     */
    @SuppressWarnings("unchecked")
    public <T2> Observable<T2> dematerialize() {
        return create(OperationDematerialize.dematerialize((Observable<? extends Notification<? extends T2>>) this));
    }

    /**
     * Instruct an Observable to pass control to another Observable rather than invoking {@link Observer#onError onError} if it encounters an error.
     * <p>
     * <img width="640" src="https://raw.github.com/wiki/Netflix/RxJava/images/rx-operators/onErrorResumeNext.png">
     * <p>
     * By default, when an Observable encounters an error that prevents it from emitting the
     * expected item to its {@link Observer}, the Observable invokes its Observer's
     * <code>onError</code> method, and then quits without invoking any more of its Observer's
     * methods. The <code>onErrorResumeNext</code> method changes this behavior. If you pass a
     * function that returns an Observable (<code>resumeFunction</code>) to
     * <code>onErrorResumeNext</code>, if the original Observable encounters an error, instead of
     * invoking its Observer's <code>onError</code> method, it will instead relinquish control to
     * the Observable returned from <code>resumeFunction</code>, which will invoke the Observer's {@link Observer#onNext onNext} method if it is able to do so. In such a case, because no
     * Observable necessarily invokes <code>onError</code>, the Observer may never know that an
     * error happened.
     * <p>
     * You can use this to prevent errors from propagating or to supply fallback data should errors
     * be encountered.
     * 
     * @param resumeFunction
     *            a function that returns an Observable that will take over if the source Observable
     *            encounters an error
     * @return the original Observable, with appropriately modified behavior
     */
    public Observable<T> onErrorResumeNext(final Func1<Throwable, ? extends Observable<? extends T>> resumeFunction) {
        return create(OperationOnErrorResumeNextViaFunction.onErrorResumeNextViaFunction(this, resumeFunction));
    }

    /**
     * Instruct an Observable to pass control to another Observable rather than invoking {@link Observer#onError onError} if it encounters an error.
     * <p>
     * <img width="640" src="https://raw.github.com/wiki/Netflix/RxJava/images/rx-operators/onErrorResumeNext.png">
     * <p>
     * By default, when an Observable encounters an error that prevents it from emitting the
     * expected item to its {@link Observer}, the Observable invokes its Observer's
     * <code>onError</code> method, and then quits without invoking any more of its Observer's
     * methods. The <code>onErrorResumeNext</code> method changes this behavior. If you pass
     * another Observable (<code>resumeSequence</code>) to an Observable's
     * <code>onErrorResumeNext</code> method, if the original Observable encounters an error,
     * instead of invoking its Observer's <code>onError</code> method, it will instead relinquish
     * control to <code>resumeSequence</code> which will invoke the Observer's {@link Observer#onNext onNext} method if it is able to do so. In such a case, because no
     * Observable necessarily invokes <code>onError</code>, the Observer may never know that an
     * error happened.
     * <p>
     * You can use this to prevent errors from propagating or to supply fallback data should errors
     * be encountered.
     * 
     * @param resumeSequence
     *            a function that returns an Observable that will take over if the source Observable
     *            encounters an error
     * @return the original Observable, with appropriately modified behavior
     */
    public Observable<T> onErrorResumeNext(final Observable<? extends T> resumeSequence) {
        return create(OperationOnErrorResumeNextViaObservable.onErrorResumeNextViaObservable(this, resumeSequence));
    }

    /**
     * Instruct an Observable to pass control to another Observable rather than invoking {@link Observer#onError onError} if it encounters an error of type {@link java.lang.Exception}.
     * <p>
     * This differs from {@link #onErrorResumeNext} in that this one does not handle {@link java.lang.Throwable} or {@link java.lang.Error} but lets those continue through.
     * <p>
     * <img width="640" src="https://raw.github.com/wiki/Netflix/RxJava/images/rx-operators/onErrorResumeNext.png">
     * <p>
     * By default, when an Observable encounters an error that prevents it from emitting the
     * expected item to its {@link Observer}, the Observable invokes its Observer's
     * <code>onError</code> method, and then quits without invoking any more of its Observer's
     * methods. The <code>onErrorResumeNext</code> method changes this behavior. If you pass
     * another Observable (<code>resumeSequence</code>) to an Observable's
     * <code>onErrorResumeNext</code> method, if the original Observable encounters an error,
     * instead of invoking its Observer's <code>onError</code> method, it will instead relinquish
     * control to <code>resumeSequence</code> which will invoke the Observer's {@link Observer#onNext onNext} method if it is able to do so. In such a case, because no
     * Observable necessarily invokes <code>onError</code>, the Observer may never know that an
     * error happened.
     * <p>
     * You can use this to prevent errors from propagating or to supply fallback data should errors
     * be encountered.
     * 
     * @param resumeSequence
     *            a function that returns an Observable that will take over if the source Observable
     *            encounters an error
     * @return the original Observable, with appropriately modified behavior
     */
    public Observable<T> onExceptionResumeNext(final Observable<? extends T> resumeSequence) {
        return create(OperationOnExceptionResumeNextViaObservable.onExceptionResumeNextViaObservable(this, resumeSequence));
    }

    /**
     * Instruct an Observable to emit an item (returned by a specified function) rather than
     * invoking {@link Observer#onError onError} if it encounters an error.
     * <p>
     * <img width="640" src="https://github.com/Netflix/RxJava/wiki/images/rx-operators/onErrorReturn.png">
     * <p>
     * By default, when an Observable encounters an error that prevents it from emitting the
     * expected item to its {@link Observer}, the Observable invokes its Observer's
     * <code>onError</code> method, and then quits without invoking any more of its Observer's
     * methods. The <code>onErrorReturn</code> method changes this behavior. If you pass a function
     * (<code>resumeFunction</code>) to an Observable's <code>onErrorReturn</code> method, if the
     * original Observable encounters an error, instead of invoking its Observer's
     * <code>onError</code> method, it will instead pass the return value of
     * <code>resumeFunction</code> to the Observer's {@link Observer#onNext onNext} method.
     * <p>
     * You can use this to prevent errors from propagating or to supply fallback data should errors
     * be encountered.
     * 
     * @param resumeFunction
     *            a function that returns an item that the new Observable will emit if the source
     *            Observable encounters an error
     * @return the original Observable with appropriately modified behavior
     */
    public Observable<T> onErrorReturn(Func1<Throwable, ? extends T> resumeFunction) {
        return create(OperationOnErrorReturn.onErrorReturn(this, resumeFunction));
    }

    /**
     * Returns an Observable that applies a function of your choosing to the first item emitted by a
     * source Observable, then feeds the result of that function along with the second item emitted
     * by the source Observable into the same function, and so on until all items have been emitted
     * by the source Observable, and emits the final result from the final call to your function as
     * its sole item.
     * <p>
     * <img width="640" src="https://raw.github.com/wiki/Netflix/RxJava/images/rx-operators/reduce.png">
     * <p>
     * This technique, which is called "reduce" or "aggregate" here, is sometimes called "fold,"
     * "accumulate," "compress," or "inject" in other programming contexts. Groovy, for instance,
     * has an <code>inject</code> method that does a similar operation on lists.
     * 
     * @param accumulator
     *            An accumulator function to be invoked on each item emitted by the source
     *            Observable, whose result will be used in the next accumulator call
     * @return an Observable that emits a single item that is the result of accumulating the
     *         output from the source Observable
     * @see <a href="http://msdn.microsoft.com/en-us/library/hh229154(v%3Dvs.103).aspx">MSDN: Observable.Aggregate</a>
     * @see <a href="http://en.wikipedia.org/wiki/Fold_(higher-order_function)">Wikipedia: Fold (higher-order function)</a>
     */
    public Observable<T> reduce(Func2<? super T, ? super T, ? extends T> accumulator) {
        return create(OperationScan.scan(this, accumulator)).takeLast(1);
    }

    /**
     * Returns an Observable that counts the total number of elements in the source Observable.
     * @return an Observable emitting the number of counted elements of the source Observable 
     *         as its single item.
     * @see <a href="http://msdn.microsoft.com/en-us/library/hh229470%28v=vs.103%29.aspx">MSDN: Observable.Count</a>
     */
    public Observable<Integer> count() {
        return reduce(0, new Func2<Integer, T, Integer>() {
            @Override
            public Integer call(Integer t1, T t2) {
                return t1 + 1;
            }
        });
    }
    
    /**
     * Returns an Observable that sums up the elements in the source Observable.
     * @param source
     *            Source observable to compute the sum of.      
     * @return an Observable emitting the sum of all the elements of the source Observable 
     *         as its single item.
     * @see <a href="http://msdn.microsoft.com/en-us/library/system.reactive.linq.observable.sum%28v=vs.103%29.aspx">MSDN: Observable.Sum</a>
     */
    public static Observable<Integer> sum(Observable<Integer> source) {
        return OperationSum.sum(source);
    }
    
    /**
     * @see #sum(Observable)
     * @see <a href="http://msdn.microsoft.com/en-us/library/system.reactive.linq.observable.sum%28v=vs.103%29.aspx">MSDN: Observable.Sum</a>
     */
    public static Observable<Long> sumLongs(Observable<Long> source) {
        return OperationSum.sumLongs(source);
    }
    
    /**
     * @see #sum(Observable)
     * @see <a href="http://msdn.microsoft.com/en-us/library/system.reactive.linq.observable.sum%28v=vs.103%29.aspx">MSDN: Observable.Sum</a>
     */
    public static Observable<Float> sumFloats(Observable<Float> source) {
        return OperationSum.sumFloats(source);
    }
    
    /**
     * @see #sum(Observable)
     * @see <a href="http://msdn.microsoft.com/en-us/library/system.reactive.linq.observable.sum%28v=vs.103%29.aspx">MSDN: Observable.Sum</a>
     */
    public static Observable<Double> sumDoubles(Observable<Double> source) {
        return OperationSum.sumDoubles(source);
    }
    
    /**
     * Returns an Observable that computes the average of all elements in the source Observable.
     * For an empty source, it causes an ArithmeticException.
     * @param source
     *            Source observable to compute the average of.      
     * @return an Observable emitting the averageof all the elements of the source Observable 
     *         as its single item.
     * @see <a href="http://msdn.microsoft.com/en-us/library/system.reactive.linq.observable.average%28v=vs.103%29.aspx">MSDN: Observable.Average</a>
     */
    public static Observable<Integer> average(Observable<Integer> source) {
        return OperationAverage.average(source);
    }
    
    /**
     * @see #average(Observable)
     * @see <a href="http://msdn.microsoft.com/en-us/library/system.reactive.linq.observable.average%28v=vs.103%29.aspx">MSDN: Observable.Average</a>
     */
    public static Observable<Long> averageLongs(Observable<Long> source) {
        return OperationAverage.averageLongs(source);
    }

    /**
     * @see #average(Observable)
     * @see <a href="http://msdn.microsoft.com/en-us/library/system.reactive.linq.observable.average%28v=vs.103%29.aspx">MSDN: Observable.Average</a>
     */
    public static Observable<Float> averageFloats(Observable<Float> source) {
        return OperationAverage.averageFloats(source);
    }

    /**
     * @see #average(Observable)
     * @see <a href="http://msdn.microsoft.com/en-us/library/system.reactive.linq.observable.average%28v=vs.103%29.aspx">MSDN: Observable.Average</a>
     */
    public static Observable<Double> averageDoubles(Observable<Double> source) {
        return OperationAverage.averageDoubles(source);
    }

    /**
     * Returns a {@link ConnectableObservable} that shares a single subscription to the underlying
     * Observable that will replay all of its items and notifications to any future {@link Observer}.
     * <p>
     * <img width="640" src="https://raw.github.com/wiki/Netflix/RxJava/images/rx-operators/replay.png">
     * 
     * @return a {@link ConnectableObservable} that upon connection causes the source Observable to
     *         emit items to its {@link Observer}s
     */
    public ConnectableObservable<T> replay() {
        return OperationMulticast.multicast(this, ReplaySubject.<T> create());
    }

    /**
     * This method has similar behavior to {@link #replay} except that this auto-subscribes to
     * the source Observable rather than returning a {@link ConnectableObservable}.
     * <p>
     * <img width="640" src="https://github.com/Netflix/RxJava/wiki/images/rx-operators/cache.png">
     * <p>
     * This is useful when you want an Observable to cache responses and you can't control the
     * subscribe/unsubscribe behavior of all the {@link Observer}s.
     * <p>
     * NOTE: You sacrifice the ability to unsubscribe from the origin when you use the
     * <code>cache()</code> operator so be careful not to use this operator on Observables that
     * emit an infinite or very large number of items that will use up memory.
     * 
     * @return an Observable that when first subscribed to, caches all of its notifications for
     *         the benefit of subsequent subscribers.
     */
    public Observable<T> cache() {
        return create(OperationCache.cache(this));
    }

    /**
     * Returns a {@link ConnectableObservable}, which waits until its {@link ConnectableObservable#connect connect} method is called before it begins emitting
     * items to those {@link Observer}s that have subscribed to it.
     * <p>
     * <img width="640" src="https://github.com/Netflix/RxJava/wiki/images/rx-operators/publishConnect.png">
     * 
     * @return a {@link ConnectableObservable} that upon connection causes the source Observable to
     *         emit items to its {@link Observer}s
     */
    public ConnectableObservable<T> publish() {
        return OperationMulticast.multicast(this, PublishSubject.<T> create());
    }

    /**
     * Synonymous with <code>reduce()</code>.
     * <p>
     * <img width="640" src="https://raw.github.com/wiki/Netflix/RxJava/images/rx-operators/aggregate.png">
     * 
     * @see #reduce(Func2)
     */
    public Observable<T> aggregate(Func2<? super T, ? super T, ? extends T> accumulator) {
        return reduce(accumulator);
    }

    /**
     * Returns an Observable that applies a function of your choosing to the first item emitted by a
     * source Observable, then feeds the result of that function along with the second item emitted
     * by an Observable into the same function, and so on until all items have been emitted by the
     * source Observable, emitting the final result from the final call to your function as its sole
     * item.
     * <p>
     * <img width="640" src="https://raw.github.com/wiki/Netflix/RxJava/images/rx-operators/reduceSeed.png">
     * <p>
     * This technique, which is called "reduce" or "aggregate" here, is sometimes called "fold,"
     * "accumulate," "compress," or "inject" in other programming contexts. Groovy, for instance,
     * has an <code>inject</code> method that does a similar operation on lists.
     * 
     * @param initialValue
     *            the initial (seed) accumulator value
     * @param accumulator
     *            an accumulator function to be invoked on each item emitted by the source
     *            Observable, the result of which will be used in the next accumulator call
     * @return an Observable that emits a single item that is the result of accumulating the output
     *         from the items emitted by the source Observable
     * @see <a href="http://msdn.microsoft.com/en-us/library/hh229154(v%3Dvs.103).aspx">MSDN: Observable.Aggregate</a>
     * @see <a href="http://en.wikipedia.org/wiki/Fold_(higher-order_function)">Wikipedia: Fold (higher-order function)</a>
     */
    public <R> Observable<R> reduce(R initialValue, Func2<? super R, ? super T, ? extends R> accumulator) {
        return create(OperationScan.scan(this, initialValue, accumulator)).takeLast(1);
    }

    /**
     * Synonymous with <code>reduce()</code>.
     * <p>
     * <img width="640" src="https://raw.github.com/wiki/Netflix/RxJava/images/rx-operators/aggregateSeed.png">
     * 
     * @see #reduce(Object, Func2)
     */
    public <R> Observable<R> aggregate(R initialValue, Func2<? super R, ? super T, ? extends R> accumulator) {
        return reduce(initialValue, accumulator);
    }

    /**
     * Returns an Observable that applies a function of your choosing to the first item emitted by a
     * source Observable, then feeds the result of that function along with the second item emitted
     * by an Observable into the same function, and so on until all items have been emitted by the
     * source Observable, emitting the result of each of these iterations.
     * <p>
     * <img width="640" src="https://raw.github.com/wiki/Netflix/RxJava/images/rx-operators/scan.png">
     * <p>
     * This sort of function is sometimes called an accumulator.
     * <p>
     * Note that when you pass a seed to <code>scan()</code> the resulting Observable will emit
     * that seed as its first emitted item.
     * 
     * @param accumulator
     *            an accumulator function to be invoked on each item emitted by the source
     *            Observable, whose result will be emitted to {@link Observer}s via {@link Observer#onNext onNext} and used in the next accumulator call.
     * @return an Observable that emits the results of each call to the accumulator function
     * @see <a href="http://msdn.microsoft.com/en-us/library/hh211665(v%3Dvs.103).aspx">MSDN: Observable.Scan</a>
     */
    public Observable<T> scan(Func2<? super T, ? super T, ? extends T> accumulator) {
        return create(OperationScan.scan(this, accumulator));
    }

    /**
     * Returns an Observable that emits the results of sampling the items emitted by the source
     * Observable at a specified time interval.
     * <p>
     * <img width="640" src="https://github.com/Netflix/RxJava/wiki/images/rx-operators/sample.png">
     * 
     * @param period
     *            the sampling rate
     * @param unit
     *            the {@link TimeUnit} in which <code>period</code> is defined
     * @return an Observable that emits the results of sampling the items emitted by the source
     *         Observable at the specified time interval
     */
    public Observable<T> sample(long period, TimeUnit unit) {
        return create(OperationSample.sample(this, period, unit));
    }

    /**
     * Returns an Observable that emits the results of sampling the items emitted by the source
     * Observable at a specified time interval.
     * <p>
     * <img width="640" src="https://github.com/Netflix/RxJava/wiki/images/rx-operators/sample.png">
     * 
     * @param period
     *            the sampling rate
     * @param unit
     *            the {@link TimeUnit} in which <code>period</code> is defined
     * @param scheduler
     *            the {@link Scheduler} to use when sampling
     * @return an Observable that emits the results of sampling the items emitted by the source
     *         Observable at the specified time interval
     */
    public Observable<T> sample(long period, TimeUnit unit, Scheduler scheduler) {
        return create(OperationSample.sample(this, period, unit, scheduler));
    }

    /**
     * Returns an Observable that applies a function of your choosing to the first item emitted by a
     * source Observable, then feeds the result of that function along with the second item emitted
     * by an Observable into the same function, and so on until all items have been emitted by the
     * source Observable, emitting the result of each of these iterations.
     * <p>
     * <img width="640" src="https://raw.github.com/wiki/Netflix/RxJava/images/rx-operators/scanSeed.png">
     * <p>
     * This sort of function is sometimes called an accumulator.
     * <p>
     * Note that when you pass a seed to <code>scan()</code> the resulting Observable will emit
     * that seed as its first emitted item.
     * 
     * @param initialValue
     *            the initial (seed) accumulator value
     * @param accumulator
     *            an accumulator function to be invoked on each item emitted by the source
     *            Observable, whose result will be emitted to {@link Observer}s via {@link Observer#onNext onNext} and used in the next accumulator call.
     * @return an Observable that emits the results of each call to the accumulator function
     * @see <a href="http://msdn.microsoft.com/en-us/library/hh211665(v%3Dvs.103).aspx">MSDN: Observable.Scan</a>
     */
    public <R> Observable<R> scan(R initialValue, Func2<? super R, ? super T, ? extends R> accumulator) {
        return create(OperationScan.scan(this, initialValue, accumulator));
    }

    /**
     * Returns an Observable that emits a Boolean that indicates whether all of the items emitted by
     * the source Observable satisfy a condition.
     * <p>
     * <img width="640" src="https://github.com/Netflix/RxJava/wiki/images/rx-operators/all.png">
     * 
     * @param predicate
     *            a function that evaluates an item and returns a Boolean
     * @return an Observable that emits <code>true</code> if all items emitted by the source
     *         Observable satisfy the predicate; otherwise, <code>false</code>
     */
    public Observable<Boolean> all(Func1<? super T, Boolean> predicate) {
        return create(OperationAll.all(this, predicate));
    }

    /**
     * Returns an Observable that skips the first <code>num</code> items emitted by the source
     * Observable and emits the remainder.
     * <p>
     * <img width="640" src="https://raw.github.com/wiki/Netflix/RxJava/images/rx-operators/skip.png">
     * <p>
     * You can ignore the first <code>num</code> items emitted by an Observable and attend only to
     * those items that come after, by modifying the Observable with the <code>skip</code> method.
     * 
     * @param num
     *            the number of items to skip
     * @return an Observable that is identical to the source Observable except that it does not
     *         emit the first <code>num</code> items that the source emits
     */
    public Observable<T> skip(int num) {
        return create(OperationSkip.skip(this, num));
    }

    /**
     * Returns an Observable that emits only the very first item emitted by the source Observable.
     * 
     * @return an Observable that emits only the very first item from the source, or none if the
     *         source Observable completes without emitting a single item.
     * @see <a href="http://msdn.microsoft.com/en-us/library/hh229177%28v=vs.103%29.aspx">MSDN: Observable.First</a>
     */
    public Observable<T> first() {
        return take(1);
    }

    /**
     * Returns an Observable that emits only the very first item emitted by the source Observable
     * that satisfies a given condition.
     * 
     * @param predicate
     *            The condition any source emitted item has to satisfy.
     * @return an Observable that emits only the very first item satisfying the given condition from the source,
     *         or none if the source Observable completes without emitting a single matching item.
     * @see <a href="http://msdn.microsoft.com/en-us/library/hh229177%28v=vs.103%29.aspx">MSDN: Observable.First</a>
     */
    public Observable<T> first(Func1<? super T, Boolean> predicate) {
        return skipWhile(not(predicate)).take(1);
    }

    /**
     * Returns an Observable that emits only the very first item emitted by the source Observable, or
     * a default value.
     * 
     * @param defaultValue
     *            The default value to emit if the source Observable doesn't emit anything.
     * @return an Observable that emits only the very first item from the source, or a default value
     *         if the source Observable completes without emitting a single item.
     * @see <a href="http://msdn.microsoft.com/en-us/library/hh229320%28v=vs.103%29.aspx">MSDN: Observable.FirstOrDefault</a>
     */
    public Observable<T> firstOrDefault(T defaultValue) {
        return create(OperationFirstOrDefault.firstOrDefault(this, defaultValue));
    }

    /**
     * Returns an Observable that emits only the very first item emitted by the source Observable
     * that satisfies a given condition, or a default value otherwise.
     * 
     * @param predicate
     *            The condition any source emitted item has to satisfy.
     * @param defaultValue
     *            The default value to emit if the source Observable doesn't emit anything that
     *            satisfies the given condition.
     * @return an Observable that emits only the very first item from the source that satisfies the
     *         given condition, or a default value otherwise.
     * @see <a href="http://msdn.microsoft.com/en-us/library/hh229759%28v=vs.103%29.aspx">MSDN: Observable.FirstOrDefault</a>
     */
    public Observable<T> firstOrDefault(Func1<? super T, Boolean> predicate, T defaultValue) {
        return create(OperationFirstOrDefault.firstOrDefault(this, predicate, defaultValue));
    }

    
    /**
     * Returns an Observable that emits only the first <code>num</code> items emitted by the source
     * Observable.
     * <p>
     * <img width="640" src="https://raw.github.com/wiki/Netflix/RxJava/images/rx-operators/take.png">
     * <p>
     * This method returns an Observable that will invoke a subscribing {@link Observer}'s {@link Observer#onNext onNext} function a maximum of <code>num</code> times before invoking
     * {@link Observer#onCompleted onCompleted}.
     * 
     * @param num
     *            the number of items to take
     * @return an Observable that emits only the first <code>num</code> items from the source
     *         Observable, or all of the items from the source Observable if that Observable emits
     *         fewer than <code>num</code> items
     */
    public Observable<T> take(final int num) {
        return create(OperationTake.take(this, num));
    }

    /**
     * Returns an Observable that emits items emitted by the source Observable so long as a
     * specified condition is true.
     * <p>
     * <img width="640" src="https://github.com/Netflix/RxJava/wiki/images/rx-operators/takeWhile.png">
     * 
     * @param predicate
     *            a function that evaluates an item emitted by the source Observable and returns a
     *            Boolean
     * @return an Observable that emits the items from the source Observable so long as each item
     *         satisfies the condition defined by <code>predicate</code>
     */
    public Observable<T> takeWhile(final Func1<? super T, Boolean> predicate) {
        return create(OperationTakeWhile.takeWhile(this, predicate));
    }

    /**
     * Returns an Observable that emits the items emitted by a source Observable so long as a given
     * predicate remains true, where the predicate can operate on both the item and its index
     * relative to the complete sequence.
     * <p>
     * <img width="640" src="https://github.com/Netflix/RxJava/wiki/images/rx-operators/takeWhileWithIndex.png">
     * 
     * @param predicate
     *            a function to test each item emitted by the source Observable for a condition;
     *            the second parameter of the function represents the index of the source item
     * @return an Observable that emits items from the source Observable so long as the predicate
     *         continues to return <code>true</code> for each item, then completes
     */
    public Observable<T> takeWhileWithIndex(final Func2<? super T, ? super Integer, Boolean> predicate) {
        return create(OperationTakeWhile.takeWhileWithIndex(this, predicate));
    }

    /**
     * Returns an Observable that emits only the very first item emitted by the source Observable.
     * 
     * @return an Observable that emits only the very first item from the source, or none if the
     *         source Observable completes without emitting a single item.
     * @see <a href="http://msdn.microsoft.com/en-us/library/hh229177%28v=vs.103%29.aspx">MSDN: Observable.First</a>
     * @see {@link #first()}
     */
    public Observable<T> takeFirst() {
        return first();
    }
    
    /**
     * Returns an Observable that emits only the very first item emitted by the source Observable
     * that satisfies a given condition.
     * 
     * @param predicate
     *            The condition any source emitted item has to satisfy.
     * @return an Observable that emits only the very first item satisfying the given condition from the source,
     *         or none if the source Observable completes without emitting a single matching item.
     * @see <a href="http://msdn.microsoft.com/en-us/library/hh229177%28v=vs.103%29.aspx">MSDN: Observable.First</a>
     * @see {@link #first(Func1)}
     */
    public Observable<T> takeFirst(Func1<? super T, Boolean> predicate) {
        return first(predicate);
    }
    
    /**
     * Returns an Observable that emits only the last <code>count</code> items emitted by the source
     * Observable.
     * <p>
     * <img width="640" src="https://github.com/Netflix/RxJava/wiki/images/rx-operators/last.png">
     * 
     * @param count
     *            the number of items to emit from the end of the sequence emitted by the source
     *            Observable
     * @return an Observable that emits only the last <code>count</code> items emitted by the source
     *         Observable
     */
    public Observable<T> takeLast(final int count) {
        return create(OperationTakeLast.takeLast(this, count));
    }

    /**
     * Returns an Observable that emits the items from the source Observable only until the
     * <code>other</code> Observable emits an item.
     * <p>
     * <img width="640" src="https://github.com/Netflix/RxJava/wiki/images/rx-operators/takeUntil.png">
     * 
     * @param other
     *            the Observable whose first emitted item will cause <code>takeUntil</code> to stop
     *            emitting items from the source Observable
     * @param <E>
     *            the type of items emitted by <code>other</code>
     * @return an Observable that emits the items of the source Observable until such time as
     *         <code>other</code> emits its first item
     */
    public <E> Observable<T> takeUntil(Observable<? extends E> other) {
        return OperationTakeUntil.takeUntil(this, other);
    }

    /**
     * Returns an Observable that bypasses all items from the source Observable as long as the specified
     * condition holds true. Emits all further source items as soon as the condition becomes false.
     * @param predicate
     *            A function to test each item emitted from the source Observable for a condition.
     *            It receives the emitted item as first parameter and the index of the emitted item as
     *            second parameter.
     * @return an Observable that emits all items from the source Observable as soon as the condition
     *         becomes false. 
     * @see <a href="http://msdn.microsoft.com/en-us/library/hh211631%28v=vs.103%29.aspx">MSDN: Observable.SkipWhile</a>
     */
    public Observable<T> skipWhileWithIndex(Func2<? super T, Integer, Boolean> predicate) {
        return create(OperationSkipWhile.skipWhileWithIndex(this, predicate));
    }

    /**
     * Returns an Observable that bypasses all items from the source Observable as long as the specified
     * condition holds true. Emits all further source items as soon as the condition becomes false.
     * @param predicate
     *            A function to test each item emitted from the source Observable for a condition.
     * @return an Observable that emits all items from the source Observable as soon as the condition
     *         becomes false. 
     * @see <a href="http://msdn.microsoft.com/en-us/library/hh229685%28v=vs.103%29.aspx">MSDN: Observable.SkipWhile</a>
     */
    public Observable<T> skipWhile(Func1<? super T, Boolean> predicate) {
        return create(OperationSkipWhile.skipWhile(this, predicate));
    }

    /**
     * Returns an Observable that emits a single item, a list composed of all the items emitted by
     * the source Observable.
     * <p>
     * <img width="640" src="https://raw.github.com/wiki/Netflix/RxJava/images/rx-operators/toList.png">
     * <p>
     * Normally, an Observable that returns multiple items will do so by invoking its {@link Observer}'s {@link Observer#onNext onNext} method for each such item. You can change
     * this behavior, instructing the Observable to compose a list of all of these items and then to
     * invoke the Observer's <code>onNext</code> function once, passing it the entire list, by
     * calling the Observable's <code>toList</code> method prior to calling its {@link #subscribe} method.
     * <p>
     * Be careful not to use this operator on Observables that emit infinite or very large numbers
     * of items, as you do not have the option to unsubscribe.
     * 
     * @return an Observable that emits a single item: a List containing all of the items emitted by
     *         the source Observable.
     */
    public Observable<List<T>> toList() {
        return create(OperationToObservableList.toObservableList(this));
    }

    /**
     * Return an Observable that emits the items emitted by the source Observable, in a sorted
     * order (each item emitted by the Observable must implement {@link Comparable} with respect to
     * all other items in the sequence).
     * <p>
     * <img width="640" src="https://raw.github.com/wiki/Netflix/RxJava/images/rx-operators/toSortedList.png">
     * 
     * @throws ClassCastException
     *             if any item emitted by the Observable does not implement {@link Comparable} with
     *             respect to all other items emitted by the Observable
     * @return an Observable that emits the items from the source Observable in sorted order
     */
    public Observable<List<T>> toSortedList() {
        return create(OperationToObservableSortedList.toSortedList(this));
    }

    /**
     * Return an Observable that emits the items emitted by the source Observable, in a sorted
     * order based on a specified comparison function
     * <p>
     * <img width="640" src="https://raw.github.com/wiki/Netflix/RxJava/images/rx-operators/toSortedList.f.png">
     * 
     * @param sortFunction
     *            a function that compares two items emitted by the source Observable and returns
     *            an Integer that indicates their sort order
     * @return an Observable that emits the items from the source Observable in sorted order
     */
    public Observable<List<T>> toSortedList(Func2<? super T, ? super T, Integer> sortFunction) {
        return create(OperationToObservableSortedList.toSortedList(this, sortFunction));
    }

    /**
     * Emit a specified set of items before beginning to emit items from the source Observable.
     * <p>
     * <img width="640" src="https://raw.github.com/wiki/Netflix/RxJava/images/rx-operators/startWith.png">
     * 
     * @param values
     *            Iterable of the items you want the modified Observable to emit first
     * @return an Observable that exhibits the modified behavior
     */
    public Observable<T> startWith(Iterable<T> values) {
        return concat(Observable.<T> from(values), this);
    }
    
    /**
     * Emit a specified set of items before beginning to emit items from the source Observable.
     * <p>
     * <img width="640" src="https://raw.github.com/wiki/Netflix/RxJava/images/rx-operators/startWith.png">
     * 
     * @param t1
     *            item to include
     * @param values
     *            Iterable of the items you want the modified Observable to emit first
     * @return an Observable that exhibits the modified behavior
     */
    public Observable<T> startWith(T t1) {
        return concat(Observable.<T> from(t1), this);
    }
    
    /**
     * Emit a specified set of items before beginning to emit items from the source Observable.
     * <p>
     * <img width="640" src="https://raw.github.com/wiki/Netflix/RxJava/images/rx-operators/startWith.png">
     * 
     * @param t1
     *            item to include
     * @param t2
     *            item to include
     * @param values
     *            Iterable of the items you want the modified Observable to emit first
     * @return an Observable that exhibits the modified behavior
     */
    public Observable<T> startWith(T t1, T t2) {
        return concat(Observable.<T> from(t1, t2), this);
    }
    
    /**
     * Emit a specified set of items before beginning to emit items from the source Observable.
     * <p>
     * <img width="640" src="https://raw.github.com/wiki/Netflix/RxJava/images/rx-operators/startWith.png">
     * 
     * @param t1
     *            item to include
     * @param t2
     *            item to include
     * @param t3
     *            item to include
     * @param values
     *            Iterable of the items you want the modified Observable to emit first
     * @return an Observable that exhibits the modified behavior
     */
    public Observable<T> startWith(T t1, T t2, T t3) {
        return concat(Observable.<T> from(t1, t2, t3), this);
    }
    
    /**
     * Emit a specified set of items before beginning to emit items from the source Observable.
     * <p>
     * <img width="640" src="https://raw.github.com/wiki/Netflix/RxJava/images/rx-operators/startWith.png">
     * 
     * @param t1
     *            item to include
     * @param t2
     *            item to include
     * @param t3
     *            item to include
     * @param t4
     *            item to include
     * @param values
     *            Iterable of the items you want the modified Observable to emit first
     * @return an Observable that exhibits the modified behavior
     */
    public Observable<T> startWith(T t1, T t2, T t3, T t4) {
        return concat(Observable.<T> from(t1, t2, t3, t4), this);
    }
    
    /**
     * Emit a specified set of items before beginning to emit items from the source Observable.
     * <p>
     * <img width="640" src="https://raw.github.com/wiki/Netflix/RxJava/images/rx-operators/startWith.png">
     * 
     * @param t1
     *            item to include
     * @param t2
     *            item to include
     * @param t3
     *            item to include
     * @param t4
     *            item to include
     * @param t5
     *            item to include
     * @param values
     *            Iterable of the items you want the modified Observable to emit first
     * @return an Observable that exhibits the modified behavior
     */
    public Observable<T> startWith(T t1, T t2, T t3, T t4, T t5) {
        return concat(Observable.<T> from(t1, t2, t3, t4, t5), this);
    }
    
    /**
     * Emit a specified set of items before beginning to emit items from the source Observable.
     * <p>
     * <img width="640" src="https://raw.github.com/wiki/Netflix/RxJava/images/rx-operators/startWith.png">
     * 
     * @param t1
     *            item to include
     * @param t2
     *            item to include
     * @param t3
     *            item to include
     * @param t4
     *            item to include
     * @param t5
     *            item to include
     * @param t6
     *            item to include
     * @param values
     *            Iterable of the items you want the modified Observable to emit first
     * @return an Observable that exhibits the modified behavior
     */
    public Observable<T> startWith(T t1, T t2, T t3, T t4, T t5, T t6) {
        return concat(Observable.<T> from(t1, t2, t3, t4, t5, t6), this);
    }
    
    /**
     * Emit a specified set of items before beginning to emit items from the source Observable.
     * <p>
     * <img width="640" src="https://raw.github.com/wiki/Netflix/RxJava/images/rx-operators/startWith.png">
     * 
     * @param t1
     *            item to include
     * @param t2
     *            item to include
     * @param t3
     *            item to include
     * @param t4
     *            item to include
     * @param t5
     *            item to include
     * @param t6
     *            item to include
     * @param t7
     *            item to include
     * @param values
     *            Iterable of the items you want the modified Observable to emit first
     * @return an Observable that exhibits the modified behavior
     */
    public Observable<T> startWith(T t1, T t2, T t3, T t4, T t5, T t6, T t7) {
        return concat(Observable.<T> from(t1, t2, t3, t4, t5, t6, t7), this);
    }
    
    /**
     * Emit a specified set of items before beginning to emit items from the source Observable.
     * <p>
     * <img width="640" src="https://raw.github.com/wiki/Netflix/RxJava/images/rx-operators/startWith.png">
     * 
     * @param t1
     *            item to include
     * @param t2
     *            item to include
     * @param t3
     *            item to include
     * @param t4
     *            item to include
     * @param t5
     *            item to include
     * @param t6
     *            item to include
     * @param t7
     *            item to include
     * @param t8
     *            item to include
     * @param values
     *            Iterable of the items you want the modified Observable to emit first
     * @return an Observable that exhibits the modified behavior
     */
    public Observable<T> startWith(T t1, T t2, T t3, T t4, T t5, T t6, T t7, T t8) {
        return concat(Observable.<T> from(t1, t2, t3, t4, t5, t6, t7, t8), this);
    }
    
    /**
     * Emit a specified set of items before beginning to emit items from the source Observable.
     * <p>
     * <img width="640" src="https://raw.github.com/wiki/Netflix/RxJava/images/rx-operators/startWith.png">
     * 
     * @param t1
     *            item to include
     * @param t2
     *            item to include
     * @param t3
     *            item to include
     * @param t4
     *            item to include
     * @param t5
     *            item to include
     * @param t6
     *            item to include
     * @param t7
     *            item to include
     * @param t8
     *            item to include
     * @param t9
     *            item to include
     * @param values
     *            Iterable of the items you want the modified Observable to emit first
     * @return an Observable that exhibits the modified behavior
     */
    public Observable<T> startWith(T t1, T t2, T t3, T t4, T t5, T t6, T t7, T t8, T t9) {
        return concat(Observable.<T> from(t1, t2, t3, t4, t5, t6, t7, t8, t9), this);
    }

    /**
     * Groups the items emitted by an Observable according to a specified criterion, and emits these
     * grouped items as {@link GroupedObservable}s, one GroupedObservable per group.
     * <p>
     * <img width="640" src="https://github.com/Netflix/RxJava/wiki/images/rx-operators/groupBy.png">
     * 
     * @param keySelector
     *            a function that extracts the key from an item
     * @param elementSelector
     *            a function to map a source item to an item in a {@link GroupedObservable}
     * @param <K>
     *            the key type
     * @param <R>
     *            the type of items emitted by the resulting {@link GroupedObservable}s
     * @return an Observable that emits {@link GroupedObservable}s, each of which corresponds to a
     *         unique key value and emits items representing items from the source Observable that
     *         share that key value
     */
    public <K, R> Observable<GroupedObservable<K, R>> groupBy(final Func1<? super T, ? extends K> keySelector, final Func1<? super T, ? extends R> elementSelector) {
        return create(OperationGroupBy.groupBy(this, keySelector, elementSelector));
    }

    /**
     * Groups the items emitted by an Observable according to a specified criterion, and emits these
     * grouped items as {@link GroupedObservable}s, one GroupedObservable per group.
     * <p>
     * <img width="640" src="https://github.com/Netflix/RxJava/wiki/images/rx-operators/groupBy.png">
     * 
     * @param keySelector
     *            a function that extracts the key for each item
     * @param <K>
     *            the key type
     * @return an Observable that emits {@link GroupedObservable}s, each of which corresponds to a
     *         unique key value and emits items representing items from the source Observable that
     *         share that key value
     */
    public <K> Observable<GroupedObservable<K, T>> groupBy(final Func1<? super T, ? extends K> keySelector) {
        return create(OperationGroupBy.groupBy(this, keySelector));
    }

    /**
     * Converts an Observable into a {@link BlockingObservable} (an Observable with blocking
     * operators).
     * 
     * @see <a href="https://github.com/Netflix/RxJava/wiki/Blocking-Observable-Operators">Blocking Observable Operators</a>
     */
    public BlockingObservable<T> toBlockingObservable() {
        return BlockingObservable.from(this);
    }

    /**
     * Whether a given {@link Function} is an internal implementation inside rx.* packages or not.
     * <p>
     * For why this is being used see https://github.com/Netflix/RxJava/issues/216 for discussion on "Guideline 6.4: Protect calls to user code from within an operator"
     * 
     * NOTE: If strong reasons for not depending on package names comes up then the implementation of this method can change to looking for a marker interface.
     * 
     * @param o
     * @return {@code true} if the given function is an internal implementation, and {@code false} otherwise.
     */
    private boolean isInternalImplementation(Object o) {
        if (o == null) {
            return true;
        }
        // prevent double-wrapping (yeah it happens)
        if (o instanceof SafeObserver)
            return true;
        // we treat the following package as "internal" and don't wrap it
        Package p = o.getClass().getPackage(); // it can be null
        return p != null && p.getName().startsWith("rx.operators");
    }

}<|MERGE_RESOLUTION|>--- conflicted
+++ resolved
@@ -64,13 +64,10 @@
 import rx.operators.OperationTakeLast;
 import rx.operators.OperationTakeUntil;
 import rx.operators.OperationTakeWhile;
-<<<<<<< HEAD
 import rx.operators.OperationThrottle;
+import rx.operators.OperationThrottleFirst;
 import rx.operators.OperationThrottleWithTimeout;
 import rx.operators.OperationThrottleLast;
-=======
-import rx.operators.OperationThrottleFirst;
->>>>>>> 2e625a6e
 import rx.operators.OperationTimestamp;
 import rx.operators.OperationToObservableFuture;
 import rx.operators.OperationToObservableIterable;
@@ -1817,7 +1814,6 @@
     }
     
     /**
-<<<<<<< HEAD
      * Throttles by dropping all values that are followed by newer values before the timeout value expires. The timer reset on each `onNext` call.
      * <p>
      * NOTE: If the timeout is set higher than the rate of traffic then this will drop all data.
@@ -1840,7 +1836,17 @@
      * 
      * @param timeout
      *            The time each value has to be 'the most recent' of the {@link Observable} to ensure that it's not dropped.
-=======
+     * @param unit
+     *            The unit of time for the specified timeout.
+     * @param scheduler
+     *            The {@link Scheduler} to use internally to manage the timers which handle timeout for each event.
+     * @return Observable which performs the throttle operation.
+     */
+    public Observable<T> throttleWithTimeout(long timeout, TimeUnit unit, Scheduler scheduler) {
+        return create(OperationThrottleWithTimeout.throttleWithTimeout(this, timeout, unit, scheduler));
+    }
+    
+    /**
      * Throttles to first value in each window.
      * 
      * @param windowDuration
@@ -1858,16 +1864,14 @@
      * 
      * @param windowDuration
      *            Duration of windows within with the first value will be chosen.
->>>>>>> 2e625a6e
      * @param unit
      *            The unit of time for the specified timeout.
      * @param scheduler
      *            The {@link Scheduler} to use internally to manage the timers which handle timeout for each event.
      * @return Observable which performs the throttle operation.
      */
-<<<<<<< HEAD
-    public Observable<T> throttleWithTimeout(long timeout, TimeUnit unit, Scheduler scheduler) {
-        return create(OperationThrottleWithTimeout.throttleWithTimeout(this, timeout, unit, scheduler));
+    public Observable<T> throttleFirst(long windowDuration, TimeUnit unit, Scheduler scheduler) {
+        return create(OperationThrottleFirst.throttleFirst(this, windowDuration, unit, scheduler));
     }
     
     
@@ -1901,11 +1905,6 @@
         return create(OperationThrottleLast.throttleLast(this, timeout, unit, scheduler));
     }
     
-=======
-    public Observable<T> throttleFirst(long windowDuration, TimeUnit unit, Scheduler scheduler) {
-        return create(OperationThrottleFirst.throttleFirst(this, windowDuration, unit, scheduler));
-    }
->>>>>>> 2e625a6e
 
     /**
      * Wraps each item emitted by a source Observable in a {@link Timestamped} object.
@@ -2364,32 +2363,6 @@
     }
 
     /**
-<<<<<<< HEAD
-     * Throttles the {@link Observable} by dropping values which are followed by newer values before the timer has expired.
-     * 
-     * @param timeout    The time each value has to be 'the most recent' of the {@link Observable} to ensure that it's not dropped.
-     * @param unit       The {@link TimeUnit} for the timeout.
-     * @return An {@link Observable} which filters out values which are too quickly followed up with never values.
-     */
-    public Observable<T> throttle(long timeout, TimeUnit unit) {
-        return create(OperationThrottle.throttle(this, timeout, unit));
-    }
-
-    /**
-     * Throttles the {@link Observable} by dropping values which are followed by newer values before the timer has expired.
-     * 
-     * @param timeout    The time each value has to be 'the most recent' of the {@link Observable} to ensure that it's not dropped.
-     * @param unit       The {@link TimeUnit} for the timeout.
-     * @param scheduler  The {@link Scheduler} to use when timing incoming values.
-     * @return An {@link Observable} which filters out values which are too quickly followed up with never values.
-     */
-    public Observable<T> throttle(long timeout, TimeUnit unit, Scheduler scheduler) {
-        return create(OperationThrottle.throttle(this, timeout, unit, scheduler));
-    }
-
-    /**
-=======
->>>>>>> throttleLast
      * @see #combineLatest(Observable, Observable, Func2)
      */
     public static <T1, T2, T3, T4, T5, T6, T7, T8, R> Observable<R> combineLatest(Observable<? extends T1> o1, Observable<? extends T2> o2, Observable<? extends T3> o3, Observable<? extends T4> o4, Observable<? extends T5> o5, Observable<? extends T6> o6, Observable<? extends T7> o7, Observable<? extends T8> o8,
