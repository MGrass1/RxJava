package rx.lang.scala

<<<<<<< HEAD
import org.junit.{Ignore, Assert, Test}
import org.junit.Assert
=======
import scala.concurrent.{Future, Await}
import scala.concurrent.duration.Duration
import scala.concurrent.ExecutionContext.Implicits.global
import org.junit.Assert._
import org.junit.{ Ignore, Test }
>>>>>>> 01aab571
import org.scalatest.junit.JUnitSuite
import scala.concurrent.duration._
import scala.language.postfixOps
import rx.lang.scala.schedulers.TestScheduler
import rx.lang.scala.subjects.BehaviorSubject
import org.mockito.Mockito._
import org.mockito.Matchers._

class ObservableTests extends JUnitSuite {

  // Tests which needn't be run:

  @Ignore
  def testCovariance = {
    //println("hey, you shouldn't run this test")

    val o1: Observable[Nothing] = Observable.from()
    val o2: Observable[Int] = o1
    val o3: Observable[App] = o1
    val o4: Observable[Any] = o2
    val o5: Observable[Any] = o3
  }

  // Tests which have to be run:

  @Test
  def testDematerialize() {
    val o = Observable.from(1, 2, 3)
    val mat = o.materialize
    val demat = mat.dematerialize

    //correctly rejected:
    //val wrongDemat = Observable("hello").dematerialize

    Assert.assertEquals(demat.toBlockingObservable.toIterable.toList, List(1, 2, 3))
}

  // Test that Java's firstOrDefault propagates errors.
  // If this changes (i.e. it suppresses errors and returns default) then Scala's firstOrElse
  // should be changed accordingly.
  @Test def testJavaFirstOrDefault() {
    Assert.assertEquals(1, rx.Observable.from(1, 2).firstOrDefault(10).toBlockingObservable().single)
    Assert.assertEquals(10, rx.Observable.empty().firstOrDefault(10).toBlockingObservable().single)
    val msg = "msg6251"
    var receivedMsg = "none"
    try {
      rx.Observable.error(new Exception(msg)).firstOrDefault(10).toBlockingObservable().single
    } catch {
      case e: Exception => receivedMsg = e.getCause().getMessage()
    }
    Assert.assertEquals(receivedMsg, msg)
  }

  @Test def testFirstOrElse() {
    def mustNotBeCalled: String = sys.error("this method should not be called")
    def mustBeCalled: String = "this is the default value"
    Assert.assertEquals("hello", Observable.from("hello").firstOrElse(mustNotBeCalled).toBlockingObservable.single)
    Assert.assertEquals("this is the default value", Observable.from().firstOrElse(mustBeCalled).toBlockingObservable.single)
  }

  @Test def testTestWithError() {
    val msg = "msg6251"
    var receivedMsg = "none"
    try {
      Observable.error[Int](new Exception(msg)).firstOrElse(10).toBlockingObservable.single
    } catch {
      case e: Exception => receivedMsg = e.getCause().getMessage()
    }
    Assert.assertEquals(receivedMsg, msg)
  }

  @Test def testFromFuture() {
    val o = Observable from Future { 5 }
    assertEquals(5, o.toBlockingObservable.single)
  }

  @Test def testFromFutureWithDelay() {
    val o = Observable from Future { Thread.sleep(200); 42 }
    assertEquals(42, o.toBlockingObservable.single)
  }

  @Test def testFromFutureWithError() {
    val err = new Exception("ooops42")
    val o: Observable[Int] = Observable from Future { Thread.sleep(200); throw err }
    assertEquals(List(Notification.OnError(err)), o.materialize.toBlockingObservable.toList)
  }

  @Test def testFromFutureWithSubscribeOnlyAfterCompletion() {
    val f = Future { Thread.sleep(200); 6 }
    val o = Observable from f
    val res = Await.result(f, Duration.Inf)
    assertEquals(6, res)
    assertEquals(6, o.toBlockingObservable.single)
  }

  /*
 @Test def testHead() {
   val observer = mock(classOf[Observer[Int]])
   val o = Observable().head
   val sub = o.subscribe(observer)

   verify(observer, never).onNext(any(classOf[Int]))
   verify(observer, never).onCompleted()
   verify(observer, times(1)).onError(any(classOf[NoSuchElementException]))
 }
 */

  //@Test def testTest() = {
    //val a: Observable[Int] = Observable.from()
    //assertEquals(4, Observable.from(1, 2, 3, 4).toBlockingObservable.toIterable.last)
    //println("This UnitTestSuite.testTest() for rx.lang.scala.Observable")
  //}

}<|MERGE_RESOLUTION|>--- conflicted
+++ resolved
@@ -1,15 +1,10 @@
 package rx.lang.scala
 
-<<<<<<< HEAD
-import org.junit.{Ignore, Assert, Test}
-import org.junit.Assert
-=======
 import scala.concurrent.{Future, Await}
 import scala.concurrent.duration.Duration
 import scala.concurrent.ExecutionContext.Implicits.global
 import org.junit.Assert._
 import org.junit.{ Ignore, Test }
->>>>>>> 01aab571
 import org.scalatest.junit.JUnitSuite
 import scala.concurrent.duration._
 import scala.language.postfixOps
@@ -26,7 +21,7 @@
   def testCovariance = {
     //println("hey, you shouldn't run this test")
 
-    val o1: Observable[Nothing] = Observable.from()
+    val o1: Observable[Nothing] = Observable()
     val o2: Observable[Int] = o1
     val o3: Observable[App] = o1
     val o4: Observable[Any] = o2
@@ -37,22 +32,22 @@
 
   @Test
   def testDematerialize() {
-    val o = Observable.from(1, 2, 3)
+    val o = Observable(1, 2, 3)
     val mat = o.materialize
     val demat = mat.dematerialize
 
     //correctly rejected:
     //val wrongDemat = Observable("hello").dematerialize
 
-    Assert.assertEquals(demat.toBlockingObservable.toIterable.toList, List(1, 2, 3))
+    assertEquals(demat.toBlockingObservable.toIterable.toList, List(1, 2, 3))
 }
 
   // Test that Java's firstOrDefault propagates errors.
   // If this changes (i.e. it suppresses errors and returns default) then Scala's firstOrElse
   // should be changed accordingly.
   @Test def testJavaFirstOrDefault() {
-    Assert.assertEquals(1, rx.Observable.from(1, 2).firstOrDefault(10).toBlockingObservable().single)
-    Assert.assertEquals(10, rx.Observable.empty().firstOrDefault(10).toBlockingObservable().single)
+    assertEquals(1, rx.Observable.from(1, 2).firstOrDefault(10).toBlockingObservable().single)
+    assertEquals(10, rx.Observable.empty().firstOrDefault(10).toBlockingObservable().single)
     val msg = "msg6251"
     var receivedMsg = "none"
     try {
@@ -60,14 +55,14 @@
     } catch {
       case e: Exception => receivedMsg = e.getCause().getMessage()
     }
-    Assert.assertEquals(receivedMsg, msg)
+    assertEquals(receivedMsg, msg)
   }
 
   @Test def testFirstOrElse() {
     def mustNotBeCalled: String = sys.error("this method should not be called")
     def mustBeCalled: String = "this is the default value"
-    Assert.assertEquals("hello", Observable.from("hello").firstOrElse(mustNotBeCalled).toBlockingObservable.single)
-    Assert.assertEquals("this is the default value", Observable.from().firstOrElse(mustBeCalled).toBlockingObservable.single)
+    assertEquals("hello", Observable.from("hello").firstOrElse(mustNotBeCalled).toBlockingObservable.single)
+    assertEquals("this is the default value", Observable().firstOrElse(mustBeCalled).toBlockingObservable.single)
   }
 
   @Test def testTestWithError() {
@@ -78,7 +73,7 @@
     } catch {
       case e: Exception => receivedMsg = e.getCause().getMessage()
     }
-    Assert.assertEquals(receivedMsg, msg)
+    assertEquals(receivedMsg, msg)
   }
 
   @Test def testFromFuture() {
